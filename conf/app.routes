# microservice specific routes

POST          /new-form/:formTemplateId/:userId                             uk.gov.hmrc.gform.form.FormController.newForm(userId: UserId, formTemplateId: FormTemplateId, affinityGroup: Option[AffinityGroup] = None)
POST          /new-form/:formTemplateId/:userId/:affinityGroup              uk.gov.hmrc.gform.form.FormController.newForm(userId: UserId, formTemplateId: FormTemplateId, affinityGroup: Option[AffinityGroup])

PUT           /forms/:userId/:formTemplateId                                uk.gov.hmrc.gform.form.FormController.updateFormDataPlain(userId: UserId, formTemplateId: FormTemplateId)
PUT           /forms/:userId/:formTemplateId/:accessCode                    uk.gov.hmrc.gform.form.FormController.updateFormData(userId: UserId, formTemplateId: FormTemplateId, accessCode: AccessCode)

GET           /forms/all/:userId/:formTemplateId                            uk.gov.hmrc.gform.form.FormController.getAll(userId: UserId, formTemplateId: FormTemplateId)

GET           /forms/:userId/:formTemplateId                                uk.gov.hmrc.gform.form.FormController.getPlain(userId: UserId, formTemplateId: FormTemplateId)
GET           /forms/:userId/:formTemplateId/:accessCode                    uk.gov.hmrc.gform.form.FormController.get(userId: UserId, formTemplateId: FormTemplateId, accessCode: AccessCode)

POST          /forms/:formId/delete                                         uk.gov.hmrc.gform.form.FormController.delete(formId: FormId)

POST          /forms/:formId/enrolment-callback                             uk.gov.hmrc.gform.form.FormController.enrolmentCallBack(formId: FormId)

DELETE        /forms/:userId/:formTemplateId/:accessCode/deleteFile/:fileId uk.gov.hmrc.gform.form.FormController.deleteFile(userId: UserId, formTemplateId: FormTemplateId, accessCode: AccessCode, fileId: FileId)

POST          /forms/:userId/:formTemplateId/submitForm                     uk.gov.hmrc.gform.submission.SubmissionController.submitFormPlain(userId: UserId, formTemplateId: FormTemplateId)
POST          /forms/:userId/:formTemplateId/:accessCode/submitForm         uk.gov.hmrc.gform.submission.SubmissionController.submitForm(userId: UserId, formTemplateId: FormTemplateId, accessCode: AccessCode)

GET           /submissionDetails/all/:formTemplateId                        uk.gov.hmrc.gform.submission.SubmissionController.retrieveAll(formTemplateId: FormTemplateId)
GET           /submissionDetails/:userId/:formTemplateId                    uk.gov.hmrc.gform.submission.SubmissionController.submissionDetailsPlain(userId: UserId, formTemplateId: FormTemplateId)
GET           /submissionDetails/:userId/:formTemplateId/:accessCode        uk.gov.hmrc.gform.submission.SubmissionController.submissionDetails(userId: UserId, formTemplateId: FormTemplateId, accessCode: AccessCode)

GET           /formBundles/:userId/:formTemplateId/:accessCode                      uk.gov.hmrc.gform.submission.FormBundleController.getFormBundle(userId: UserId, formTemplateId: FormTemplateId, accessCode: AccessCode)
POST          /formBundles/:userId/:formTemplateId/:accessCode/submitAfterReview    uk.gov.hmrc.gform.submission.FormBundleController.submitFormBundleAfterReview(userId: UserId, formTemplateId: FormTemplateId, accessCode: AccessCode)
PUT           /formBundles/:userId/:formTemplateId/:accessCode/:status/forceStatus  uk.gov.hmrc.gform.submission.FormBundleController.forceUpdateFormStatus(userId: UserId, formTemplateId: FormTemplateId, accessCode: AccessCode, status: FormStatus)

GET           /formtemplates                                                uk.gov.hmrc.gform.formtemplate.FormTemplatesController.all
POST          /formtemplates                                                uk.gov.hmrc.gform.formtemplate.FormTemplatesController.upsert
GET           /formtemplates/:formTemplateId                                uk.gov.hmrc.gform.formtemplate.FormTemplatesController.get(formTemplateId: FormTemplateId)
GET           /formtemplates/:formTemplateId/raw                            uk.gov.hmrc.gform.formtemplate.FormTemplatesController.getRaw(formTemplateId: FormTemplateRawId)
DELETE        /formtemplates/:formTemplateId                                uk.gov.hmrc.gform.formtemplate.FormTemplatesController.remove(formTemplateId: FormTemplateId)

GET           /exposed-config                                               uk.gov.hmrc.gform.config.ConfigController.exposedConfig()

POST          /validate/des/:utr                                            uk.gov.hmrc.gform.validation.ValidationController.desRegistration(utr: String)
POST          /validate/bank                                                uk.gov.hmrc.gform.validation.ValidationController.validateBank()

POST          /dms/submit                                                   uk.gov.hmrc.gform.dms.DmsSubmissionController.submitToDms()
POST          /dms/submit-pdf                                               uk.gov.hmrc.gform.dms.DmsSubmissionController.submitPdfToDms()
POST          /dms/submit-with-attachments                                  uk.gov.hmrc.gform.dms.DmsSubmissionController.submitToDmsWithAttachments

POST          /obligation/tax-period                                        uk.gov.hmrc.gform.obligation.ObligationController.getAllTaxPeriods()

POST          /email/:notifierEmailAddress                                  uk.gov.hmrc.gform.email.EmailCodeVerificationController.sendEmail(notifierEmailAddress: NotifierEmailAddress)

<<<<<<< HEAD
PUT           /allowedList/:allowedListName                                  uk.gov.hmrc.gform.allowedlist.AllowedListController.add(allowedListName: uk.gov.hmrc.gform.allowedlist.AllowedListName.AllowedListName)
=======
GET           /dblookup/:id/:collectionName                                 uk.gov.hmrc.gform.dblookup.DbLookupController.exists(id: DbLookupId, collectionName: CollectionName)
>>>>>>> 4b9a6d3d
<|MERGE_RESOLUTION|>--- conflicted
+++ resolved
@@ -47,8 +47,6 @@
 
 POST          /email/:notifierEmailAddress                                  uk.gov.hmrc.gform.email.EmailCodeVerificationController.sendEmail(notifierEmailAddress: NotifierEmailAddress)
 
-<<<<<<< HEAD
-PUT           /allowedList/:allowedListName                                  uk.gov.hmrc.gform.allowedlist.AllowedListController.add(allowedListName: uk.gov.hmrc.gform.allowedlist.AllowedListName.AllowedListName)
-=======
 GET           /dblookup/:id/:collectionName                                 uk.gov.hmrc.gform.dblookup.DbLookupController.exists(id: DbLookupId, collectionName: CollectionName)
->>>>>>> 4b9a6d3d
+
+PUT           /allowedList/:allowedListName                                  uk.gov.hmrc.gform.allowedlist.AllowedListController.add(allowedListName: uk.gov.hmrc.gform.allowedlist.AllowedListName.AllowedListName)