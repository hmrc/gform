--- conflicted
+++ resolved
@@ -1,12 +1,8 @@
 # microservice specific routes
 
 POST       /retrieveForm/:rn        uk.gov.hmrc.bforms.controllers.SaveAndRetrieveController.retrieveForm(rn : String)
-<<<<<<< HEAD
+GET        /submit/:rn              uk.gov.hmrc.bforms.controllers.MicroserviceHelloWorld.hackSubmit(rn: String)
 POST       /saveForm/:rn                uk.gov.hmrc.bforms.controllers.SaveAndRetrieveController.saveForm(rn:String)
-=======
-POST       /saveForm                uk.gov.hmrc.bforms.controllers.SaveAndRetrieveController.saveForm(rn:String)
->>>>>>> 18d27a2d
-GET        /submit/:rn              uk.gov.hmrc.bforms.controllers.MicroserviceHelloWorld.hackSubmit(rn: String)
 
 GET        /forms                                   uk.gov.hmrc.bforms.controllers.Forms.all
 POST       /forms                                   uk.gov.hmrc.bforms.controllers.Forms.save(tolerant: Option[Boolean])
