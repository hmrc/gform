/*
 * Copyright 2017 HM Revenue & Customs
 *
 * Licensed under the Apache License, Version 2.0 (the "License");
 * you may not use this file except in compliance with the License.
 * You may obtain a copy of the License at
 *
 *     http://www.apache.org/licenses/LICENSE-2.0
 *
 * Unless required by applicable law or agreed to in writing, software
 * distributed under the License is distributed on an "AS IS" BASIS,
 * WITHOUT WARRANTIES OR CONDITIONS OF ANY KIND, either express or implied.
 * See the License for the specific language governing permissions and
 * limitations under the License.
 */

package uk.gov.hmrc.gform.services

import cats.instances.future._
import cats.instances.either._
import cats.instances.list._
import cats.syntax.either._
import cats.syntax.traverse._
import play.api.libs.json.{ JsObject, Json }
import scala.util.Random
import uk.gov.hmrc.gform.core._
import uk.gov.hmrc.gform.exceptions.InvalidState
import uk.gov.hmrc.gform.models._
import uk.gov.hmrc.gform.typeclasses.{ FindOne, Insert, Now, Post, Rnd }
import scala.concurrent.ExecutionContext.Implicits.global
import java.time.LocalDateTime
import uk.gov.hmrc.play.http.HttpResponse

object SubmissionService {

  def getSectionFormFields(
    form: Form,
    formTemplate: FormTemplate
  ): Opt[List[SectionFormField]] = {
    val data: Map[FieldId, FormField] = form.formData.fields.map(field => field.id -> field).toMap

    val formFieldByFieldValue: FieldValue => Opt[List[(FormField, FieldValue)]] = fieldValue => {
      val fieldValueIds: List[FieldId] =
        fieldValue.`type` match {
          case Address(_) => Address.fields(fieldValue.id)
          case Date(_, _, _) => Date.fields(fieldValue.id)
          case FileUpload() => List(fieldValue.id)
          case Text(_, _) | Choice(_, _, _, _, _) | Group(_, _) => List(fieldValue.id) // TODO - added Group just to compile; remove if possible
          case InformationMessage(_, _) => List(fieldValue.id)
        }

      val formFieldAndFieldValues: List[Opt[(FormField, FieldValue)]] =
        fieldValueIds.map { fieldValueId =>
          data.get(fieldValueId) match {
            case Some(formField) => Right((formField, fieldValue))
            case None => Left(InvalidState(s"No formField for field.id: ${fieldValue.id} found"))
          }
        }
      formFieldAndFieldValues.sequenceU
    }

    val toSectionFormField: Section => Opt[SectionFormField] = section =>
      section.atomicFields.flatTraverse(formFieldByFieldValue).map(ff => SectionFormField(section.title, ff))

    val allSections = formTemplate.sections
    val sectionsToSubmit = allSections.filter(section => BooleanExpr.isTrue(section.includeIf.getOrElse(IncludeIf(IsTrue)).expr, data))
    sectionsToSubmit.toList.traverse(toSectionFormField)
  }

  def getSubmissionAndPdf(
    envelopeId: EnvelopeId,
    form: Form,
    sectionFormFields: List[SectionFormField],
    formName: String
  )(
    implicit
    now: Now[LocalDateTime],
    rnd: Rnd[Random]
  ): SubmissionAndPdf = {

    val pdf: Array[Byte] = PdfGenerator.generate(sectionFormFields, formName)

    val pdfSummary = PdfSummary(
      numberOfPages = 1L,
      pdfContent = pdf
    )
    val submission = Submission(
      submittedDate = now(),
      submissionRef = SubmissionRef.random,
      envelopeId = envelopeId,
      formId = form._id,
      dmsMetaData = DmsMetaData(
        formTypeId = form.formData.formTypeId
      )
    )

    SubmissionAndPdf(
      submission = submission,
      pdfSummary = pdfSummary
    )
  }

  def submission(
    formTypeId: FormTypeId,
    formId: FormId
  )(
    implicit
    findOneForm: FindOne[Form],
    findOneFormTemplate: FindOne[FormTemplate],
    insertSubmission: Insert[Submission],
    createEnvelope: Post[CreateEnvelope, HttpResponse],
    uploadFile: Post[UploadFile, HttpResponse],
    routeEnvelope: Post[RouteEnvelopeRequest, HttpResponse],
    now: Now[LocalDateTime],
    rnd: Rnd[Random]
  ): ServiceResponse[String] = {

    val templateSelector: Form => JsObject = form => Json.obj(
      "formTypeId" -> form.formData.formTypeId,
      "version" -> form.formData.version
    )
    // format: OFF
    for {
      form              <- FormService.getByTypeAndId(formTypeId, formId)
      formTemplate      <- fromFutureOptionA  (findOneFormTemplate(templateSelector(form)))(InvalidState(s"FormTemplate $templateSelector not found"))
<<<<<<< HEAD
      envelopeId        <- fromFutureOptA     (FileUploadService.createEnvelope(formTypeId))
=======
      envelopeId        <- FileUploadService.createEnvelope(formTypeId)
>>>>>>> aabcf349
      sectionFormFields <- fromOptA           (getSectionFormFields(form, formTemplate))
      submissionAndPdf  =  getSubmissionAndPdf(envelopeId, form, sectionFormFields, formTemplate.formName)
      _                 <- fromFutureA        (insertSubmission(Json.obj(), submissionAndPdf.submission))
      res               <- FileUploadService.submitEnvelope(submissionAndPdf, formTemplate.dmsSubmission)
    } yield res
    // format: ON
  }
}<|MERGE_RESOLUTION|>--- conflicted
+++ resolved
@@ -123,11 +123,7 @@
     for {
       form              <- FormService.getByTypeAndId(formTypeId, formId)
       formTemplate      <- fromFutureOptionA  (findOneFormTemplate(templateSelector(form)))(InvalidState(s"FormTemplate $templateSelector not found"))
-<<<<<<< HEAD
-      envelopeId        <- fromFutureOptA     (FileUploadService.createEnvelope(formTypeId))
-=======
       envelopeId        <- FileUploadService.createEnvelope(formTypeId)
->>>>>>> aabcf349
       sectionFormFields <- fromOptA           (getSectionFormFields(form, formTemplate))
       submissionAndPdf  =  getSubmissionAndPdf(envelopeId, form, sectionFormFields, formTemplate.formName)
       _                 <- fromFutureA        (insertSubmission(Json.obj(), submissionAndPdf.submission))
