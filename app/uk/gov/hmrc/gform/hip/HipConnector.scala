/*
 * Copyright 2025 HM Revenue & Customs
 *
 * Licensed under the Apache License, Version 2.0 (the "License");
 * you may not use this file except in compliance with the License.
 * You may obtain a copy of the License at
 *
 *     http://www.apache.org/licenses/LICENSE-2.0
 *
 * Unless required by applicable law or agreed to in writing, software
 * distributed under the License is distributed on an "AS IS" BASIS,
 * WITHOUT WARRANTIES OR CONDITIONS OF ANY KIND, either express or implied.
 * See the License for the specific language governing permissions and
 * limitations under the License.
 */

package uk.gov.hmrc.gform.hip

import org.slf4j.LoggerFactory
import uk.gov.hmrc.gform.auditing.loggingHelpers
import uk.gov.hmrc.gform.config.HipConnectorConfig
import uk.gov.hmrc.http.{ BadRequestException, ForbiddenException, HeaderCarrier, HttpReadsEither, HttpReadsHttpResponse, HttpResponse, InternalServerException, LowPriorityHttpReadsJson, NotFoundException, ServiceUnavailableException, StringContextOps, UnauthorizedException }
import play.api.http.HeaderNames.AUTHORIZATION
import play.api.http.Status._
import play.api.libs.json.{ JsObject, JsValue, Json }
import uk.gov.hmrc.gform.sharedmodel.sdes.CorrelationId
import uk.gov.hmrc.http.client.HttpClientV2

import scala.concurrent.{ ExecutionContext, Future }

trait HipAlgebra[F[_]] {

  def getPegaCaseActionDetails(
    caseId: String,
    actionId: String,
    correlationId: String
  ): F[String]
  def pegaChangeToNextStage(
    caseId: String,
    eTag: String,
    correlationId: String
  ): F[String]
  def validateNIClaimReference(
    nino: String,
    claimReference: String,
    correlationId: CorrelationId
  ): F[JsValue]
<<<<<<< HEAD
  def getEmployments(
    nino: String,
    taxYear: Int,
    correlationId: CorrelationId
=======
  def niClaimUpdateBankDetails(
    nino: String,
    bankAccountName: String,
    sortCode: String,
    accountNumber: String,
    rollNumber: Option[String],
    refundClaimReference: String,
    correlationId: String
>>>>>>> 53d6535b
  ): F[JsValue]
}

class HipConnector(http: HttpClientV2, baseUrl: String, hipConfig: HipConnectorConfig)(implicit ec: ExecutionContext)
    extends HipAlgebra[Future] with LowPriorityHttpReadsJson with HttpReadsEither with HttpReadsHttpResponse {

  private val logger = LoggerFactory.getLogger(getClass)

  private object Headers {
    val CorrelationId = "correlationId"
    val GovUkOriginatorId = "gov-uk-originator-id"
    val OriginChannel = "x-origin-channel"
    val IfMatch = "if-match"
  }

  private object Values {
    val WebChannel = "Web"
  }

  private implicit val hc: HeaderCarrier = HeaderCarrier(
    extraHeaders = Seq(
      Headers.GovUkOriginatorId -> hipConfig.originatorId
    )
  )

  private def authorization: String =
    s"Basic ${hipConfig.authorizationToken}"

  private val authHeaders: Seq[(String, String)] = Seq(
    AUTHORIZATION -> authorization
  )

  private def buildPegaUrl(path: String): String =
    s"$baseUrl${hipConfig.basePath}/pega/prweb/api/application/v2/$path"

  private def buildNiUrl(path: String): String =
    s"$baseUrl${hipConfig.basePath}/ni/$path"

  private def handleResponse[T](
    response: HttpResponse,
    apiName: String,
    identifier: String,
    successHandler: HttpResponse => T
  ): T =
    response.status match {
      case OK => successHandler(response)
      case BAD_REQUEST =>
        logger.error(s"Received bad request response from $apiName: ${response.body}")
        throw new BadRequestException(s"Bad request response from $apiName for identifier: $identifier")
      case UNAUTHORIZED =>
        logger.error(s"Received unauthorized response from $apiName: ${response.body}")
        throw new UnauthorizedException(s"Unauthorized request to $apiName")
      case FORBIDDEN =>
        logger.error(s"Received forbidden response from $apiName: ${response.body}")
        throw new ForbiddenException(s"Forbidden request to $apiName")
      case NOT_FOUND =>
        throw new NotFoundException(s"$apiName returned identifier: $identifier not found")
      case INTERNAL_SERVER_ERROR =>
        logger.error(s"Received internal server error response from $apiName: ${response.body}")
        throw new InternalServerException(s"Internal server error response from $apiName")
      case SERVICE_UNAVAILABLE =>
        val message = s"Received service unavailable response from $apiName"
        logger.error(message)
        throw new ServiceUnavailableException(message)
      case status =>
        logger.error(s"Received unexpected status $status from $apiName. ${response.body}")
        throw new InternalServerException(s"Unexpected response code from $apiName")
    }

  def getPegaCaseActionDetails(caseId: String, actionId: String, correlationId: String): Future[String] = {
    logger.info(s"getPegaCaseActionDetails called, ${loggingHelpers.cleanHeaderCarrierHeader(hc)}")

    val url = buildPegaUrl(s"cases/$caseId/actions/$actionId")

    http
      .get(url"$url")
      .setHeader(authHeaders: _*)
      .setHeader((Headers.OriginChannel, Values.WebChannel))
      .setHeader(Headers.CorrelationId -> correlationId)
      .execute[HttpResponse]
      .map(response => handleResponse(response, "Pega API", caseId, extractEtag(_, caseId)))
  }

  def pegaChangeToNextStage(caseId: String, eTag: String, correlationId: String): Future[String] = {
    logger.info(s"pegaChangeToNextStage called, ${loggingHelpers.cleanHeaderCarrierHeader(hc)}")

    val url = buildPegaUrl(s"cases/$caseId/stages/next?viewType=none&cleanupProcesses=false")

    http
      .post(url"$url")
      .setHeader(authHeaders: _*)
      .setHeader((Headers.OriginChannel, Values.WebChannel))
      .setHeader(Headers.CorrelationId -> correlationId)
      .setHeader((Headers.IfMatch, eTag))
      .execute[HttpResponse]
      .map(response => handleResponse(response, "Pega API", caseId, extractEtag(_, caseId)))
  }

  def validateNIClaimReference(
    nino: String,
    claimReference: String,
    correlationId: CorrelationId
  ): Future[JsValue] = {
    logger.info(
      s"validateNIClaimReference called for reference '$claimReference', ${loggingHelpers.cleanHeaderCarrierHeader(hc)}"
    )

    val url = buildNiUrl(s"person/$nino/national-insurance/claim/refund/$claimReference")

    http
      .get(url"$url")
      .setHeader(authHeaders: _*)
      .setHeader(Headers.CorrelationId -> correlationId.value)
      .execute[HttpResponse]
<<<<<<< HEAD
      .map(response =>
        handleGenericResponse(response, s"validateNIClaimReference, correlationId: ${correlationId.value}")
      )
  }

  def getEmployments(
    nino: String,
    taxYear: Int,
    correlationId: CorrelationId
  ): Future[JsValue] = {
    logger.info(
      s"getEmployments for taxYear $taxYear called, ${loggingHelpers.cleanHeaderCarrierHeader(hc)}"
    )
    val url = s"$baseUrl${hipConfig.basePath}/ni/employment/employee/$nino/employment-summary/tax-year/$taxYear"

    http
      .get(url"$url")
      .setHeader(authHeaders: _*)
      .setHeader("correlationId" -> correlationId.value)
      .execute[HttpResponse]
      .map(response => handleGenericResponse(response, s"getEmployments, correlationId: ${correlationId.value}"))
=======
      .map(response => handleResponse(response, "Validate NI Claim Reference", claimReference, _.json))
>>>>>>> 53d6535b
  }

  def niClaimUpdateBankDetails(
    nino: String,
    bankAccountName: String,
    sortCode: String,
    accountNumber: String,
    rollNumber: Option[String],
    refundClaimReference: String,
    correlationId: String
  ): Future[JsValue] = {
    logger.info(
      s"niClaimUpdateBankDetails called for reference '$refundClaimReference', ${loggingHelpers.cleanHeaderCarrierHeader(hc)}"
    )

<<<<<<< HEAD
  private def handleGenericResponse(response: HttpResponse, identifier: String): JsValue =
    response.status match {
      case OK => response.json
      case BAD_REQUEST =>
        logger.error(
          s"Received bad request response from $identifier: ${response.body}"
        )
        throw new BadRequestException(
          s"Received bad request response from $identifier"
        )
      case UNAUTHORIZED =>
        logger.error(
          s"Received unauthorized response from $identifier: ${response.body}"
        )
        throw new UnauthorizedException(s"Unauthorized request to $identifier")
      case FORBIDDEN =>
        logger.error(
          s"Received forbidden response from $identifier: ${response.body}"
        )
        throw new ForbiddenException(s"Forbidden request to $identifier")
      case NOT_FOUND =>
        throw new NotFoundException(s"$identifier not found")
      case INTERNAL_SERVER_ERROR =>
        logger.error(
          s"Received internal server error response from $identifier: ${response.body}"
        )
        throw new InternalServerException(s"Internal server error response from $identifier")
      case SERVICE_UNAVAILABLE =>
        val message = s"Received service unavailable response from $identifier"
        logger.error(message)
        throw new ServiceUnavailableException(message)
      case status =>
        logger.error(s"Received unexpected status $status from $identifier. ${response.body}")
        throw new InternalServerException(s"Unexpected response code from $identifier")
    }
=======
    val url = buildNiUrl(s"contributions/$nino/claim/refund/$refundClaimReference/bank-details")
    val body = buildBankDetailsBody(bankAccountName, sortCode, accountNumber, rollNumber)
>>>>>>> 53d6535b

    http
      .put(url"$url")
      .setHeader(authHeaders: _*)
      .setHeader(Headers.CorrelationId -> correlationId)
      .withBody(body)
      .execute[HttpResponse]
      .map(response => handleResponse(response, "NI Claim Refund (Update Bank Details)", refundClaimReference, _.json))
  }

  private def extractEtag(response: HttpResponse, caseId: String): String =
    response
      .header("etag")
      .getOrElse(
        throw new InternalServerException(s"etag not found in Pega response for Case ID: $caseId")
      )

  private def buildBankDetailsBody(
    bankAccountName: String,
    sortCode: String,
    accountNumber: String,
    rollNumber: Option[String]
  ): JsValue = {
    val rollNumberJson: JsObject = rollNumber.filter(_.nonEmpty).fold(Json.obj())(r => Json.obj("rollNumber" -> r))
    Json.obj(
      "refundClaimBankDetails" -> (Json.obj(
        "bankAccountName" -> bankAccountName,
        "sortCode"        -> sortCode,
        "accountNumber"   -> accountNumber
      ) ++ rollNumberJson)
    )
  }
}<|MERGE_RESOLUTION|>--- conflicted
+++ resolved
@@ -45,12 +45,6 @@
     claimReference: String,
     correlationId: CorrelationId
   ): F[JsValue]
-<<<<<<< HEAD
-  def getEmployments(
-    nino: String,
-    taxYear: Int,
-    correlationId: CorrelationId
-=======
   def niClaimUpdateBankDetails(
     nino: String,
     bankAccountName: String,
@@ -59,8 +53,12 @@
     rollNumber: Option[String],
     refundClaimReference: String,
     correlationId: String
->>>>>>> 53d6535b
   ): F[JsValue]
+  def getEmployments(
+                      nino: String,
+                      taxYear: Int,
+                      correlationId: CorrelationId
+                    ): F[JsValue]
 }
 
 class HipConnector(http: HttpClientV2, baseUrl: String, hipConfig: HipConnectorConfig)(implicit ec: ExecutionContext)
@@ -174,31 +172,7 @@
       .setHeader(authHeaders: _*)
       .setHeader(Headers.CorrelationId -> correlationId.value)
       .execute[HttpResponse]
-<<<<<<< HEAD
-      .map(response =>
-        handleGenericResponse(response, s"validateNIClaimReference, correlationId: ${correlationId.value}")
-      )
-  }
-
-  def getEmployments(
-    nino: String,
-    taxYear: Int,
-    correlationId: CorrelationId
-  ): Future[JsValue] = {
-    logger.info(
-      s"getEmployments for taxYear $taxYear called, ${loggingHelpers.cleanHeaderCarrierHeader(hc)}"
-    )
-    val url = s"$baseUrl${hipConfig.basePath}/ni/employment/employee/$nino/employment-summary/tax-year/$taxYear"
-
-    http
-      .get(url"$url")
-      .setHeader(authHeaders: _*)
-      .setHeader("correlationId" -> correlationId.value)
-      .execute[HttpResponse]
-      .map(response => handleGenericResponse(response, s"getEmployments, correlationId: ${correlationId.value}"))
-=======
       .map(response => handleResponse(response, "Validate NI Claim Reference", claimReference, _.json))
->>>>>>> 53d6535b
   }
 
   def niClaimUpdateBankDetails(
@@ -214,46 +188,8 @@
       s"niClaimUpdateBankDetails called for reference '$refundClaimReference', ${loggingHelpers.cleanHeaderCarrierHeader(hc)}"
     )
 
-<<<<<<< HEAD
-  private def handleGenericResponse(response: HttpResponse, identifier: String): JsValue =
-    response.status match {
-      case OK => response.json
-      case BAD_REQUEST =>
-        logger.error(
-          s"Received bad request response from $identifier: ${response.body}"
-        )
-        throw new BadRequestException(
-          s"Received bad request response from $identifier"
-        )
-      case UNAUTHORIZED =>
-        logger.error(
-          s"Received unauthorized response from $identifier: ${response.body}"
-        )
-        throw new UnauthorizedException(s"Unauthorized request to $identifier")
-      case FORBIDDEN =>
-        logger.error(
-          s"Received forbidden response from $identifier: ${response.body}"
-        )
-        throw new ForbiddenException(s"Forbidden request to $identifier")
-      case NOT_FOUND =>
-        throw new NotFoundException(s"$identifier not found")
-      case INTERNAL_SERVER_ERROR =>
-        logger.error(
-          s"Received internal server error response from $identifier: ${response.body}"
-        )
-        throw new InternalServerException(s"Internal server error response from $identifier")
-      case SERVICE_UNAVAILABLE =>
-        val message = s"Received service unavailable response from $identifier"
-        logger.error(message)
-        throw new ServiceUnavailableException(message)
-      case status =>
-        logger.error(s"Received unexpected status $status from $identifier. ${response.body}")
-        throw new InternalServerException(s"Unexpected response code from $identifier")
-    }
-=======
     val url = buildNiUrl(s"contributions/$nino/claim/refund/$refundClaimReference/bank-details")
     val body = buildBankDetailsBody(bankAccountName, sortCode, accountNumber, rollNumber)
->>>>>>> 53d6535b
 
     http
       .put(url"$url")
@@ -262,6 +198,24 @@
       .withBody(body)
       .execute[HttpResponse]
       .map(response => handleResponse(response, "NI Claim Refund (Update Bank Details)", refundClaimReference, _.json))
+  }
+
+  def getEmployments(
+                      nino: String,
+                      taxYear: Int,
+                      correlationId: CorrelationId
+                    ): Future[JsValue] = {
+    logger.info(
+      s"getEmployments for taxYear $taxYear called, ${loggingHelpers.cleanHeaderCarrierHeader(hc)}"
+    )
+    val url = s"$baseUrl${hipConfig.basePath}/ni/employment/employee/$nino/employment-summary/tax-year/$taxYear"
+
+    http
+      .get(url"$url")
+      .setHeader(authHeaders: _*)
+      .setHeader("correlationId" -> correlationId.value)
+      .execute[HttpResponse]
+      .map(response => handleResponse(response, "Get Employments", correlationId.value, _.json))
   }
 
   private def extractEtag(response: HttpResponse, caseId: String): String =
