/*
 * Copyright 2017 HM Revenue & Customs
 *
 * Licensed under the Apache License, Version 2.0 (the "License");
 * you may not use this file except in compliance with the License.
 * You may obtain a copy of the License at
 *
 *     http://www.apache.org/licenses/LICENSE-2.0
 *
 * Unless required by applicable law or agreed to in writing, software
 * distributed under the License is distributed on an "AS IS" BASIS,
 * WITHOUT WARRANTIES OR CONDITIONS OF ANY KIND, either express or implied.
 * See the License for the specific language governing permissions and
 * limitations under the License.
 */

package uk.gov.hmrc.gform.submission

import cats.instances.either._
import cats.instances.future._
import cats.instances.list._
import cats.syntax.either._
import cats.syntax.traverse._
import uk.gov.hmrc.gform.core._
import uk.gov.hmrc.gform.exceptions.UnexpectedState
import uk.gov.hmrc.gform.fileupload.FileUploadService
import uk.gov.hmrc.gform.form.FormService
import uk.gov.hmrc.gform.formtemplate.{ FormTemplateService, RepeatingComponentService, SectionHelper }
import uk.gov.hmrc.gform.sharedmodel.formtemplate._
import uk.gov.hmrc.gform.pdfgenerator.{ HtmlGeneratorService, PdfGeneratorService }
import uk.gov.hmrc.gform.sharedmodel.form.{ EnvelopeId, Form, FormField, FormId }
import uk.gov.hmrc.gform.time.TimeProvider
import uk.gov.hmrc.play.http.{ HeaderCarrier, HttpResponse }

import scala.concurrent.ExecutionContext.Implicits.global
import scala.concurrent.Future

class SubmissionService(
    pdfGeneratorService: PdfGeneratorService,
    formService: FormService,
    formTemplateService: FormTemplateService,
    fileUploadService: FileUploadService,
    submissionRepo: SubmissionRepo,
    timeProvider: TimeProvider

) {

  def getSubmissionAndPdf(
    envelopeId: EnvelopeId,
    form: Form,
    sectionFormFields: List[SectionFormField],
    formName: String
  )(implicit hc: HeaderCarrier): Future[SubmissionAndPdf] = {

    val html = HtmlGeneratorService.generateDocumentHTML(sectionFormFields, formName, form.formData)

    pdfGeneratorService.generatePDF(html).map { pdf =>

      val path = java.nio.file.Paths.get("confirmation.pdf")
      val out = java.nio.file.Files.newOutputStream(path)
      out.write(pdf)
      out.close()

      val pdfSummary = PdfSummary(
        numberOfPages = 1L,
        pdfContent = pdf
      )
      val submission = Submission(
        submittedDate = timeProvider.localDateTime(),
        submissionRef = SubmissionRef.random,
        envelopeId = envelopeId,
        _id = form._id,
        dmsMetaData = DmsMetaData(
          formTemplateId = form.formTemplateId
        )
      )

      SubmissionAndPdf(
        submission = submission,
        pdfSummary = pdfSummary
      )
    }
  }

  def submission(formId: FormId)(implicit hc: HeaderCarrier): FOpt[Unit] = {

    // format: OFF
    for {
      form              <- fromFutureA        (formService.get(formId))
      formTemplate      <- fromFutureA        (formTemplateService.get(form.formTemplateId))
      sectionFormFields <- fromOptA           (SubmissionServiceHelper.getSectionFormFields(form, formTemplate))
      submissionAndPdf  <- fromFutureA        (getSubmissionAndPdf(form.envelopeId, form, sectionFormFields, formTemplate.formName))
      _                 <-                     submissionRepo.upsert(submissionAndPdf.submission)
      res               <- fromFutureA        (fileUploadService.submitEnvelope(submissionAndPdf, formTemplate.dmsSubmission))
    } yield res
    // format: ON
  }
}

object SubmissionServiceHelper {

  def getSectionFormFields(
    form: Form,
    formTemplate: FormTemplate
  ): Opt[List[SectionFormField]] = {

    val data: Map[FieldId, FormField] = form.formData.fields.map(field => field.id -> field).toMap

    val formFieldByFieldValue: FieldValue => Opt[(List[FormField], FieldValue)] = fieldValue => {
      val fieldValueIds: List[FieldId] =
        fieldValue.`type` match {
          case Address(_) => Address.fields(fieldValue.id)
          case Date(_, _, _) => Date.fields(fieldValue.id)
          case FileUpload() => List(fieldValue.id)
          case UkSortCode(_) => UkSortCode.fields(fieldValue.id)
<<<<<<< HEAD
          case Text(_, _, _) | Choice(_, _, _, _, _) | Group(_, _, _, _, _, _) => List(fieldValue.id)
          case InformationMessage(_, _) => Nil // No data associated to it
=======
          case Text(_, _) | Choice(_, _, _, _, _) | Group(_, _, _, _, _, _) => List(fieldValue.id)
          case InformationMessage(_, _) => List(fieldValue.id)
>>>>>>> a586883d
        }

      val formFieldAndFieldValues: Opt[List[FormField]] = {
        fieldValueIds.map { fieldValueId =>
          data.get(fieldValueId) match {
            case Some(formField) => Right(formField)
            case None => Left(UnexpectedState(s"No formField for field.id: ${fieldValue.id} found"))
          }
        }.partition(_.isLeft) match {
          case (Nil, list) => Right(for (Right(formField) <- list) yield formField)
          case (invalidStates, _) => Left(UnexpectedState((for (Left(invalidState) <- invalidStates) yield invalidState.error).mkString(", ")))
        }
      }

      formFieldAndFieldValues match {
        case Right(list) => Right((list, fieldValue))
        case Left(invalidState) => Left(invalidState)
      }
    }

    val toSectionFormField: BaseSection => Opt[SectionFormField] = section =>
      SectionHelper.atomicFields(section, data).traverse(formFieldByFieldValue).map(ff => SectionFormField(section.shortName.getOrElse(section.title), ff))

    val allSections = RepeatingComponentService.getAllSections(form, formTemplate)
    val sectionsToSubmit = allSections.filter(
      section => BooleanExpr.isTrue(section.includeIf.getOrElse(IncludeIf(IsTrue)).expr, data)
    ) :+ formTemplate.declarationSection
    sectionsToSubmit.traverse(toSectionFormField)
  }

}<|MERGE_RESOLUTION|>--- conflicted
+++ resolved
@@ -56,10 +56,12 @@
 
     pdfGeneratorService.generatePDF(html).map { pdf =>
 
+      /*
       val path = java.nio.file.Paths.get("confirmation.pdf")
       val out = java.nio.file.Files.newOutputStream(path)
       out.write(pdf)
       out.close()
+      */
 
       val pdfSummary = PdfSummary(
         numberOfPages = 1L,
@@ -113,13 +115,8 @@
           case Date(_, _, _) => Date.fields(fieldValue.id)
           case FileUpload() => List(fieldValue.id)
           case UkSortCode(_) => UkSortCode.fields(fieldValue.id)
-<<<<<<< HEAD
-          case Text(_, _, _) | Choice(_, _, _, _, _) | Group(_, _, _, _, _, _) => List(fieldValue.id)
-          case InformationMessage(_, _) => Nil // No data associated to it
-=======
           case Text(_, _) | Choice(_, _, _, _, _) | Group(_, _, _, _, _, _) => List(fieldValue.id)
-          case InformationMessage(_, _) => List(fieldValue.id)
->>>>>>> a586883d
+          case InformationMessage(_, _) => Nil
         }
 
       val formFieldAndFieldValues: Opt[List[FormField]] = {
