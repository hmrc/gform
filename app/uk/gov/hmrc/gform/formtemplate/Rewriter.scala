/*
 * Copyright 2020 HM Revenue & Customs
 *
 * Licensed under the Apache License, Version 2.0 (the "License");
 * you may not use this file except in compliance with the License.
 * You may obtain a copy of the License at
 *
 *     http://www.apache.org/licenses/LICENSE-2.0
 *
 * Unless required by applicable law or agreed to in writing, software
 * distributed under the License is distributed on an "AS IS" BASIS,
 * WITHOUT WARRANTIES OR CONDITIONS OF ANY KIND, either express or implied.
 * See the License for the specific language governing permissions and
 * limitations under the License.
 */

package uk.gov.hmrc.gform.formtemplate

import uk.gov.hmrc.gform.core.{ FOpt, fromOptA }
import uk.gov.hmrc.gform.exceptions.UnexpectedState
import uk.gov.hmrc.gform.sharedmodel.formtemplate._
import cats.implicits._
import scala.util.{ Failure, Success, Try }

trait Rewriter {
  def rewrite(formTemplate: FormTemplate): FOpt[FormTemplate] = fromOptA(validateAndRewriteIncludeIf(formTemplate))

  private def mkComponentTypeLookup(formComponent: FormComponent): Map[FormComponentId, ComponentType] = {
    val mainComponent: Map[FormComponentId, ComponentType] = Map(formComponent.id -> formComponent.`type`)
    val subComponent: Map[FormComponentId, ComponentType] = formComponent match {
      case IsGroup(group) => group.fields.map(fc => fc.id -> fc.`type`).toMap
      case IsRevealingChoice(revealingChoice) =>
        revealingChoice.options.toList.flatMap(_.revealingFields).map(fc => fc.id -> fc.`type`).toMap
      case _ => Map.empty[FormComponentId, ComponentType]
    }
    mainComponent ++ subComponent
  }

  private def lookupFromPage(page: Page): Map[FormComponentId, ComponentType] =
    page.fields.foldLeft(Map.empty[FormComponentId, ComponentType])((acc, fc) => mkComponentTypeLookup(fc) ++ acc)

  private def missingFormComponentId[A](formComponentId: FormComponentId): Either[UnexpectedState, A] =
    Left(UnexpectedState(s"Missing component with id $formComponentId"))

  private def validateAndRewriteIncludeIf(formTemplate: FormTemplate): Either[UnexpectedState, FormTemplate] = {
    val fcLookup: Map[FormComponentId, ComponentType] =
      formTemplate.sections.foldLeft(Map.empty[FormComponentId, ComponentType]) {
<<<<<<< HEAD
        case (acc, Section.NonRepeatingPage(page))                  => acc ++ lookupFromPage(page)
        case (acc, Section.RepeatingPage(page, _))                  => acc ++ lookupFromPage(page)
        case (acc, Section.AddToList(_, _, _, _, _, _, _, _, _, _)) => acc
      }

    val includeIfs: List[IncludeIf] = formTemplate.sections.flatMap {
      case Section.NonRepeatingPage(page)                          => page.includeIf
      case Section.RepeatingPage(page, _)                          => page.includeIf
      case Section.AddToList(_, _, _, _, includeIf, _, _, _, _, _) => includeIf
=======
        case (acc, Section.NonRepeatingPage(page)) => acc ++ lookupFromPage(page)
        case (acc, Section.RepeatingPage(page, _)) => acc ++ lookupFromPage(page)
        case (acc, Section.AddToList(_, _, _, _, _, pages, _, _, _)) =>
          acc ++ pages.toList.flatMap(page => lookupFromPage(page))
      }

    val includeIfs: List[IncludeIf] = formTemplate.sections.flatMap {
      case Section.NonRepeatingPage(page) => page.includeIf.toList
      case Section.RepeatingPage(page, _) => page.includeIf.toList
      case Section.AddToList(_, _, _, includeIf, _, pages, _, _, _) =>
        includeIf.toList ++ pages.toList.flatMap(_.includeIf.toList)
>>>>>>> 1599fd1e
    }

    def validate(
      c: String,
      optionsSize: Int,
      formComponentId: FormComponentId,
      exprString: String,
      componentDescription: String
    ): Either[UnexpectedState, Unit] =
      Try(c.toInt) match {
        case Success(index) =>
          val maxIndex = optionsSize - 1
          if (maxIndex < index) {
            Left(UnexpectedState(
              s"Expression '$exprString' has wrong index $c. $componentDescription $formComponentId has only $optionsSize elements. Use index from 0 to $maxIndex"))
          } else Right(())
        case Failure(f) =>
          Left(UnexpectedState(s"Expression '$exprString' is invalid. '$c' needs to be a number"))
      }

    def rewrite(booleanExpr: BooleanExpr): Either[UnexpectedState, BooleanExpr] = booleanExpr match {
      case Not(booleanExpr) => rewrite(booleanExpr).map(Not(_))
      case And(booleanExprL, booleanExprR) =>
        for {
          l <- rewrite(booleanExprL)
          r <- rewrite(booleanExprR)
        } yield And(l, r)
      case Or(booleanExprL, booleanExprR) =>
        for {
          l <- rewrite(booleanExprL)
          r <- rewrite(booleanExprR)
        } yield Or(l, r)
      case be @ Contains(ctx @ FormCtx(formComponentId), Constant(c)) =>
        val exprString = s"$formComponentId contains $c"
        fcLookup
          .get(formComponentId)
          .fold[Either[UnexpectedState, BooleanExpr]](missingFormComponentId(formComponentId)) {
            case Choice(_, options, _, _, _) =>
              validate(c, options.size, formComponentId, exprString, "Choice").map(_ => be)
            case RevealingChoice(options, _) =>
              validate(c, options.size, formComponentId, exprString, "Revealing choice").map(_ => be)
            case otherwise => Right(be)
          }
      case be @ EqualsWithConstant(ctx @ FormCtx(formComponentId), Constant(c), swapped) =>
        val exprString = if (swapped) s"$c = $formComponentId" else s"$formComponentId = $c"

        def invalidUsage(component: String): Either[UnexpectedState, BooleanExpr] =
          Left(UnexpectedState(
            s"Multivalue $component cannot be used together with '='. Replace '$exprString' with '$formComponentId contains $c' instead."))

        val rewriter = Contains(ctx, Constant(c))
        fcLookup
          .get(formComponentId)
          .fold[Either[UnexpectedState, BooleanExpr]](missingFormComponentId(formComponentId)) {
            case Choice(Radio | YesNo, options, _, _, _) =>
              validate(c, options.size, formComponentId, exprString, "Choice").map(_ => rewriter)
            case Choice(Checkbox, _, _, _, _) => invalidUsage("choice")
            case RevealingChoice(_, true)     => invalidUsage("revealing choice")
            case RevealingChoice(options, false) =>
              validate(c, options.size, formComponentId, exprString, "Revealing choice").map(_ => rewriter)
            case otherwise => Right(be)
          }
      case be => Right(be)
    }

    type Possible[A] = Either[UnexpectedState, A]

    val rewriteRules: Possible[List[(IncludeIf, IncludeIf)]] =
      includeIfs.traverse { includeIf =>
        rewrite(includeIf.booleanExpr)
          .map(booleanExpr => includeIf -> IncludeIf(booleanExpr)): Possible[(IncludeIf, IncludeIf)]
      }

    rewriteRules.map { rules =>
      val rulesLookup = rules.toMap

      def replace(includeIf: Option[IncludeIf]): Option[IncludeIf] =
        includeIf.fold[Option[IncludeIf]](None)(rulesLookup.get)

      formTemplate.copy(
        sections = formTemplate.sections.map {
          case s: Section.NonRepeatingPage => s.copy(page = s.page.copy(includeIf = replace(s.page.includeIf)))
          case s: Section.RepeatingPage    => s.copy(page = s.page.copy(includeIf = replace(s.page.includeIf)))
          case s: Section.AddToList =>
            s.copy(
              includeIf = replace(s.includeIf),
              pages = s.pages.map(page => page.copy(includeIf = replace(page.includeIf))))
        }
      )
    }
  }
}<|MERGE_RESOLUTION|>--- conflicted
+++ resolved
@@ -45,29 +45,17 @@
   private def validateAndRewriteIncludeIf(formTemplate: FormTemplate): Either[UnexpectedState, FormTemplate] = {
     val fcLookup: Map[FormComponentId, ComponentType] =
       formTemplate.sections.foldLeft(Map.empty[FormComponentId, ComponentType]) {
-<<<<<<< HEAD
-        case (acc, Section.NonRepeatingPage(page))                  => acc ++ lookupFromPage(page)
-        case (acc, Section.RepeatingPage(page, _))                  => acc ++ lookupFromPage(page)
-        case (acc, Section.AddToList(_, _, _, _, _, _, _, _, _, _)) => acc
-      }
-
-    val includeIfs: List[IncludeIf] = formTemplate.sections.flatMap {
-      case Section.NonRepeatingPage(page)                          => page.includeIf
-      case Section.RepeatingPage(page, _)                          => page.includeIf
-      case Section.AddToList(_, _, _, _, includeIf, _, _, _, _, _) => includeIf
-=======
         case (acc, Section.NonRepeatingPage(page)) => acc ++ lookupFromPage(page)
         case (acc, Section.RepeatingPage(page, _)) => acc ++ lookupFromPage(page)
-        case (acc, Section.AddToList(_, _, _, _, _, pages, _, _, _)) =>
+        case (acc, Section.AddToList(_, _, _, _, _, _, pages, _, _, _)) =>
           acc ++ pages.toList.flatMap(page => lookupFromPage(page))
       }
 
     val includeIfs: List[IncludeIf] = formTemplate.sections.flatMap {
       case Section.NonRepeatingPage(page) => page.includeIf.toList
       case Section.RepeatingPage(page, _) => page.includeIf.toList
-      case Section.AddToList(_, _, _, includeIf, _, pages, _, _, _) =>
+      case Section.AddToList(_, _, _, _, includeIf, _, pages, _, _, _) =>
         includeIf.toList ++ pages.toList.flatMap(_.includeIf.toList)
->>>>>>> 1599fd1e
     }
 
     def validate(
