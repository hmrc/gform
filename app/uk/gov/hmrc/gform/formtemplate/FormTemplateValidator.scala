--- conflicted
+++ resolved
@@ -177,55 +177,8 @@
 
   def validateForwardReference(sections: List[Section]): ValidationResult = {
     val indexLookup: Map[FormComponentId, Int] = indexedFieldIds(sections).toMap
-<<<<<<< HEAD
-
-    def validateIdIdx(id: FormComponentId, idx: Int) =
-      indexLookup
-        .get(id)
-        .map(idIdx =>
-          (idIdx < idx).validationResult(
-            s"id '${id.value}' named in includeIf is forward reference, which is not permitted"))
-        .getOrElse(Invalid(s"id '${id.value}' named in includeIf expression does not exist in a form"))
-
-    def validateExprs(left: Expr, right: Expr, idx: Int): List[ValidationResult] =
-      List(left, right)
-        .flatMap(extractFcIds)
-        .map(validateIdIdx(_, idx))
-
-    def validateDateExprs(left: DateExpr, right: DateExpr, idx: Int): List[ValidationResult] =
-      List(left, right)
-        .flatMap(extractFcIds)
-        .map(validateIdIdx(_, idx))
-
-    def validateValueField(valueField: Expr): List[ValidationResult] =
-      extractFcIds(valueField).map(
-        id =>
-          indexLookup
-            .get(id)
-            .map(_ => Valid)
-            .getOrElse(Invalid(s"id '${id.value}' named in includeIf expression does not exist in a form")))
-
-    def boolean(includeIf: BooleanExpr, idx: Int): List[ValidationResult] = includeIf match {
-      case Equals(left, right)              => validateExprs(left, right, idx)
-      case GreaterThan(left, right)         => validateExprs(left, right, idx)
-      case GreaterThanOrEquals(left, right) => validateExprs(left, right, idx)
-      case LessThan(left, right)            => validateExprs(left, right, idx)
-      case LessThanOrEquals(left, right)    => validateExprs(left, right, idx)
-      case Not(e)                           => boolean(e, idx)
-      case Or(left, right)                  => boolean(left, idx) ::: boolean(right, idx)
-      case And(left, right)                 => boolean(left, idx) ::: boolean(right, idx)
-      case IsFalse | IsTrue | FormPhase(_)  => List(Valid)
-      case Contains(collection, value)      => validateExprs(collection, value, idx)
-      case In(value, _)                     => validateValueField(value)
-      case DateBefore(left, right)          => validateDateExprs(left, right, idx)
-      case DateAfter(left, right)           => validateDateExprs(left, right, idx)
-      case MatchRegex(value, _)             => validateValueField(value)
-    }
-
-=======
     val verifyValidIf = new BooleanExprValidator(indexLookup, BooleanExprWrapperType.ValidIf)(_)
     val verifyIncludeIf = new BooleanExprValidator(indexLookup, BooleanExprWrapperType.IncludeIf)(_)
->>>>>>> 57ea6782
     Monoid[ValidationResult]
       .combineAll(
         SectionHelper
