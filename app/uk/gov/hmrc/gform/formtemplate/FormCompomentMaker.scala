--- conflicted
+++ resolved
@@ -92,19 +92,6 @@
 
   private lazy val optMES: Opt[MES] = (submitMode, mandatory) match {
     //format: OFF
-<<<<<<< HEAD
-    case IsThisAnInfoField()                                    => MES(mandatory = true,  editable = false, submissible = false, derived = false).asRight
-    case (Some(IsStandard()) | None, Some(IsTrueish()) | None)  => MES(mandatory = true,  editable = true,  submissible = true, derived = false).asRight
-    case (Some(IsReadOnly()),        Some(IsTrueish()) | None)  => MES(mandatory = true,  editable = false, submissible = true, derived = false).asRight
-    case (Some(IsInfo()),            Some(IsTrueish()) | None)  => MES(mandatory = true,  editable = false, submissible = false, derived = false).asRight
-    case (Some(IsStandard()) | None, Some(IsFalseish()))        => MES(mandatory = false, editable = true,  submissible = true, derived = false).asRight
-    case (Some(IsInfo()),            Some(IsFalseish()))        => MES(mandatory = false, editable = false, submissible = false, derived = false).asRight
-    case (Some(IsDerived()),         Some(IsTrueish()) | None)  => MES(mandatory = true, editable = false, submissible = false, derived = true).asRight
-    case (Some(IsDerived()),         Some(IsFalseish()))        => MES(mandatory = false, editable = false, submissible = false, derived = true).asRight
-    case (Some(IsSummaryInfoOnly()), Some(IsTrueish()) | Some(IsFalseish()) | None) =>
-      MES(mandatory = true, editable = false, submissible = false, derived = false, onlyShowOnSummary = true).asRight
-    case otherwise                                              => UnexpectedState(s"Expected 'standard', summaryinfoonly,'readonly' or 'info' string or nothing for submitMode and expected 'true' or 'false' string or nothing for mandatory field value, got: $otherwise").asLeft
-=======
     case IsThisAnInfoField()                                          => MES(mandatory = true,  editable = false, submissible = false, derived = false).asRight
     case (Some(IsStandard()) | None, Some(IsTrueish()) | None)        => MES(mandatory = true,  editable = true,  submissible = true, derived = false).asRight
     case (Some(IsReadOnly()),        Some(IsTrueish()) | None)        => MES(mandatory = true,  editable = false, submissible = true, derived = false).asRight
@@ -115,8 +102,9 @@
     case (Some(IsDerived()),         Some(IsFalseish()))              => MES(mandatory = false, editable = false, submissible = false, derived = true).asRight
     case (Some(IsNonSubmissible()),  Some(IsFalseish()) | None)       => MES(mandatory = false, editable = true, submissible = false, derived = false).asRight
     case (Some(IsNonSubmissible()),  Some(IsTrueish())  | None)       => MES(mandatory = true, editable = true, submissible = false, derived = false).asRight
-    case otherwise                                                    => UnexpectedState(s"Expected 'standard', 'readonly', 'notsubmitted' or 'info' string or nothing for submitMode and expected 'true' or 'false' string or nothing for mandatory field value, got: $otherwise").asLeft
->>>>>>> 679b1c0b
+    case (Some(IsSummaryInfoOnly()), Some(IsTrueish()) | Some(IsFalseish()) | None) =>
+      MES(mandatory = true, editable = false, submissible = false, derived = false, onlyShowOnSummary = true).asRight
+    case otherwise                                              => UnexpectedState(s"Expected 'standard', summaryinfoonly,'notsubmitted' ,readonly' or 'info' string or nothing for submitMode and expected 'true' or 'false' string or nothing for mandatory field value, got: $otherwise").asLeft
     //format: ON
   }
 
@@ -416,13 +404,12 @@
     def unapply(maybeStandard: String): Boolean = maybeStandard.toLowerCase == "derived"
   }
 
-<<<<<<< HEAD
+  object IsNonSubmissible {
+    def unapply(maybeStandard: String): Boolean = maybeStandard.toLowerCase == "notsubmitted"
+  }
+
   object IsSummaryInfoOnly {
     def unapply(maybeStandard: String): Boolean = maybeStandard.toLowerCase == "summaryinfoonly"
-=======
-  object IsNonSubmissible {
-    def unapply(maybeStandard: String): Boolean = maybeStandard.toLowerCase == "notsubmitted"
->>>>>>> 679b1c0b
   }
 
   object IsTrueish {
