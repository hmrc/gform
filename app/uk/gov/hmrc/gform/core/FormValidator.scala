--- conflicted
+++ resolved
@@ -61,11 +61,7 @@
 
               (accRes, reqAcc)
 
-<<<<<<< HEAD
-            case Text(_, _) | Choice(_, _, _, _, _) | Group(_, _) => // TODO - added Group just to compile; remove if possible
-=======
-            case Text(_, _) | Choice(_, _, _, _, _) | Group(_) | FileUpload() => // TODO - added Group just to compile; remove if possible
->>>>>>> cbf7bfb1
+            case Text(_, _) | Choice(_, _, _, _, _) | Group(_, _) | FileUpload() => // TODO - added Group just to compile; remove if possible
               val id = fieldValue.id
               val accRes = acc + (id -> fieldValue)
 
