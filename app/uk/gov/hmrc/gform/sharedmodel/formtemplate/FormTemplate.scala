/*
 * Copyright 2019 HM Revenue & Customs
 *
 * Licensed under the Apache License, Version 2.0 (the "License");
 * you may not use this file except in compliance with the License.
 * You may obtain a copy of the License at
 *
 *     http://www.apache.org/licenses/LICENSE-2.0
 *
 * Unless required by applicable law or agreed to in writing, software
 * distributed under the License is distributed on an "AS IS" BASIS,
 * WITHOUT WARRANTIES OR CONDITIONS OF ANY KIND, either express or implied.
 * See the License for the specific language governing permissions and
 * limitations under the License.
 */

package uk.gov.hmrc.gform.sharedmodel.formtemplate

import cats.data.NonEmptyList
import julienrf.json.derived
import play.api.libs.json._
import uk.gov.hmrc.gform.sharedmodel.formtemplate
import uk.gov.hmrc.gform.sharedmodel.formtemplate.destinations.{ Destination, Destinations }
import uk.gov.hmrc.gform.sharedmodel.formtemplate.destinations.Destinations.DmsSubmission

case class ExpandedFormTemplate(expandedSection: List[ExpandedSection]) {
  val allFCs: List[FormComponent] = expandedSection.flatMap(_.expandedFCs.flatMap(_.expandedFC))
  val allFcIds: List[FormComponentId] = allFCs.map(_.id)
}

case class FormTemplate(
  _id: FormTemplateId,
  formName: String,
  description: String,
  developmentPhase: Option[DevelopmentPhase],
  formCategory: Option[FormCategory],
  draftRetrievalMethod: Option[DraftRetrievalMethod],
  submissionReference: Option[TextExpression],
  destinations: Destinations,
  authConfig: formtemplate.AuthConfig,
  emailTemplateId: String,
<<<<<<< HEAD
  emailParameters: List[EmailParameter],
=======
>>>>>>> 721f8bdd
  submitSuccessUrl: String,
  submitErrorUrl: String,
  sections: List[Section],
  acknowledgementSection: AcknowledgementSection,
  declarationSection: DeclarationSection,
  GFC579Ready: Option[String]
) {
  val expandFormTemplate: ExpandedFormTemplate = ExpandedFormTemplate(sections.map(_.expandSection))

  @deprecated(message = "This is replaced by the new destinations field.", since = "20181219")
  def dmsSubmission: DmsSubmission = destinations match {
    case dms: Destinations.DmsSubmission => dms
    case Destinations.DestinationList(NonEmptyList(hmrcDms: Destination.HmrcDms, Nil)) =>
      import hmrcDms._
      DmsSubmission(
        dmsFormId = dmsFormId,
        customerId = customerId,
        classificationType = classificationType,
        businessArea = businessArea)
  }
}

object FormTemplate {
  private case class DeprecatedFormTemplateWithDmsSubmission(
    _id: FormTemplateId,
    formName: String,
    description: String,
    developmentPhase: Option[DevelopmentPhase],
    formCategory: Option[FormCategory],
    draftRetrievalMethod: Option[DraftRetrievalMethod],
    submissionReference: Option[TextExpression],
    dmsSubmission: DmsSubmission,
    authConfig: formtemplate.AuthConfig,
    emailTemplateId: String,
<<<<<<< HEAD
    emailParameters: List[EmailParameter],
=======
>>>>>>> 721f8bdd
    submitSuccessUrl: String,
    submitErrorUrl: String,
    sections: List[Section],
    acknowledgementSection: AcknowledgementSection,
    declarationSection: DeclarationSection,
    GFC579Ready: Option[String]) {
    def toNewForm: FormTemplate =
      FormTemplate(
        _id: FormTemplateId,
        formName: String,
        description: String,
        developmentPhase: Option[DevelopmentPhase],
        formCategory,
        draftRetrievalMethod: Option[DraftRetrievalMethod],
        submissionReference: Option[TextExpression],
        destinations = dmsSubmission,
        authConfig: formtemplate.AuthConfig,
        emailTemplateId: String,
<<<<<<< HEAD
        emailParameters: List[EmailParameter],
=======
>>>>>>> 721f8bdd
        submitSuccessUrl: String,
        submitErrorUrl: String,
        sections: List[Section],
        acknowledgementSection: AcknowledgementSection,
        declarationSection: DeclarationSection,
        GFC579Ready: Option[String]
      )
  }

  private val readForDeprecatedDmsSubmissionVersion: Reads[DeprecatedFormTemplateWithDmsSubmission] =
    Json.reads[DeprecatedFormTemplateWithDmsSubmission]

  private val readForDestinationsVersion: Reads[FormTemplate] =
    Json.reads[FormTemplate]

  val onlyOneOfDmsSubmissionAndDestinationsMustBeDefined =
    JsError(
      """One and only one of FormTemplate.{dmsSubmission, destinations} must be defined. FormTemplate.dmsSubmission is deprecated. Prefer FormTemplate.destinations.""")

  private val reads = Reads[FormTemplate] { json =>
    ((json \ "dmsSubmission").toOption, (json \ "destinations").toOption) match {
      case (None, None)       => onlyOneOfDmsSubmissionAndDestinationsMustBeDefined
      case (None, Some(_))    => readForDestinationsVersion.reads(json)
      case (Some(_), None)    => readForDeprecatedDmsSubmissionVersion.reads(json).map(_.toNewForm)
      case (Some(_), Some(_)) => onlyOneOfDmsSubmissionAndDestinationsMustBeDefined
    }
  }

  implicit val format: OFormat[FormTemplate] = OFormat(reads, derived.owrites[FormTemplate])

  def withDeprecatedDmsSubmission(
    _id: FormTemplateId,
    formName: String,
    description: String,
    developmentPhase: Option[DevelopmentPhase] = Some(ResearchBanner),
    formCategory: Option[FormCategory],
    draftRetrievalMethod: Option[DraftRetrievalMethod] = Some(OnePerUser),
    submissionReference: Option[TextExpression],
    dmsSubmission: DmsSubmission,
    authConfig: formtemplate.AuthConfig,
    emailTemplateId: String,
<<<<<<< HEAD
    emailParameters: List[EmailParameter],
=======
>>>>>>> 721f8bdd
    submitSuccessUrl: String,
    submitErrorUrl: String,
    sections: List[Section],
    acknowledgementSection: AcknowledgementSection,
    declarationSection: DeclarationSection,
    GFC579Ready: Option[String] = Some("false")): FormTemplate =
    DeprecatedFormTemplateWithDmsSubmission(
      _id,
      formName,
      description,
      developmentPhase,
      formCategory,
      draftRetrievalMethod,
      submissionReference,
      dmsSubmission,
      authConfig,
      emailTemplateId,
      submitSuccessUrl,
      submitErrorUrl,
      sections,
      acknowledgementSection,
      declarationSection,
      GFC579Ready
    ).toNewForm
}<|MERGE_RESOLUTION|>--- conflicted
+++ resolved
@@ -39,10 +39,7 @@
   destinations: Destinations,
   authConfig: formtemplate.AuthConfig,
   emailTemplateId: String,
-<<<<<<< HEAD
   emailParameters: List[EmailParameter],
-=======
->>>>>>> 721f8bdd
   submitSuccessUrl: String,
   submitErrorUrl: String,
   sections: List[Section],
@@ -77,10 +74,7 @@
     dmsSubmission: DmsSubmission,
     authConfig: formtemplate.AuthConfig,
     emailTemplateId: String,
-<<<<<<< HEAD
     emailParameters: List[EmailParameter],
-=======
->>>>>>> 721f8bdd
     submitSuccessUrl: String,
     submitErrorUrl: String,
     sections: List[Section],
@@ -99,10 +93,7 @@
         destinations = dmsSubmission,
         authConfig: formtemplate.AuthConfig,
         emailTemplateId: String,
-<<<<<<< HEAD
         emailParameters: List[EmailParameter],
-=======
->>>>>>> 721f8bdd
         submitSuccessUrl: String,
         submitErrorUrl: String,
         sections: List[Section],
@@ -144,10 +135,7 @@
     dmsSubmission: DmsSubmission,
     authConfig: formtemplate.AuthConfig,
     emailTemplateId: String,
-<<<<<<< HEAD
     emailParameters: List[EmailParameter],
-=======
->>>>>>> 721f8bdd
     submitSuccessUrl: String,
     submitErrorUrl: String,
     sections: List[Section],
