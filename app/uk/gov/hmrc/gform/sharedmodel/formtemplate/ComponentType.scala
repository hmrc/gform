/*
 * Copyright 2023 HM Revenue & Customs
 *
 * Licensed under the Apache License, Version 2.0 (the "License");
 * you may not use this file except in compliance with the License.
 * You may obtain a copy of the License at
 *
 *     http://www.apache.org/licenses/LICENSE-2.0
 *
 * Unless required by applicable law or agreed to in writing, software
 * distributed under the License is distributed on an "AS IS" BASIS,
 * WITHOUT WARRANTIES OR CONDITIONS OF ANY KIND, either express or implied.
 * See the License for the specific language governing permissions and
 * limitations under the License.
 */

package uk.gov.hmrc.gform.sharedmodel.formtemplate

import cats.Eq
import cats.data.NonEmptyList
import julienrf.json.derived
import play.api.libs.functional.syntax._
import play.api.libs.json._
import uk.gov.hmrc.gform.core.parsers.ValueParser
import uk.gov.hmrc.gform.formtemplate.TableHeaderCellMaker
import uk.gov.hmrc.gform.sharedmodel.formtemplate.DisplayWidth.DisplayWidth
import uk.gov.hmrc.gform.sharedmodel.formtemplate.KeyDisplayWidth.KeyDisplayWidth
import uk.gov.hmrc.gform.sharedmodel.structuredform.{ FieldName, RoboticsXml, StructuredFormDataFieldNamePurpose }
import uk.gov.hmrc.gform.sharedmodel.{ LocalisedString, SmartString, ValueClassFormat }

import java.time.LocalTime
import java.time.format.DateTimeFormatter

sealed trait ComponentType

case class Text(
  constraint: TextConstraint,
  value: Expr,
  displayWidth: DisplayWidth = DisplayWidth.DEFAULT,
  toUpperCase: UpperCaseBoolean = IsNotUpperCase,
  prefix: Option[SmartString] = None,
  suffix: Option[SmartString] = None,
  priority: Option[Priority] = None
) extends ComponentType

sealed trait UpperCaseBoolean

case object IsUpperCase extends UpperCaseBoolean
case object IsNotUpperCase extends UpperCaseBoolean

object UpperCaseBoolean {
  private val templateReads: Reads[UpperCaseBoolean] = Reads {
    case JsTrue  => JsSuccess(IsUpperCase)
    case JsFalse => JsSuccess(IsNotUpperCase)
    case invalid => JsError("toUpperCase needs to be 'true' or 'false', got " + invalid)
  }
  implicit val format: OFormat[UpperCaseBoolean] = OFormatWithTemplateReadFallback(templateReads)
}

case class TextArea(
  constraint: TextConstraint,
  value: Expr,
  displayWidth: DisplayWidth = DisplayWidth.DEFAULT,
  rows: Int = TextArea.defaultRows,
  displayCharCount: Boolean = TextArea.defaultDisplayCharCount,
  dataThreshold: Option[Int]
) extends ComponentType

object TextArea {
  val defaultRows = 5
  val defaultDisplayCharCount = true
}

case class Date(
  constraintType: DateConstraintType,
  offset: Offset,
  value: Option[DateValue]
) extends ComponentType {
  def fields(id: FormComponentId): NonEmptyList[FormComponentId] = Date.fields(id)
}

object Date {
  val fields: FormComponentId => NonEmptyList[FormComponentId] = (id: FormComponentId) =>
    NonEmptyList.of("day", "month", "year").map(id.withSuffix)
}

case object CalendarDate extends ComponentType
case class PostcodeLookup(
  chooseAddressLabel: Option[SmartString],
  confirmAddressLabel: Option[SmartString],
  enterAddressLabel: Option[SmartString]
) extends ComponentType

object PostcodeLookup {
  implicit val format: OFormat[PostcodeLookup] = derived.oformat()
}

case object TaxPeriodDate extends ComponentType

case class Address(
  international: Boolean,
  mandatoryFields: List[Address.Configurable.Mandatory],
  countyDisplayed: Boolean,
  value: Option[Expr]
) extends ComponentType {
  def fields(id: FormComponentId): NonEmptyList[FormComponentId] = Address.fields(id)

  def alternateNamesFor(fcId: FormComponentId): Map[StructuredFormDataFieldNamePurpose, FieldName] =
    Map(RoboticsXml -> FieldName(fcId.value.replace("street", "line")))

}

object Address {
  object Configurable {
    sealed trait Mandatory
    object Mandatory {
      case object City extends Mandatory
      implicit val format: OFormat[Mandatory] = derived.oformat()
    }
  }

  val mandatoryFields: FormComponentId => List[FormComponentId] = id => List("street1").map(id.withSuffix)
  val optionalFields: FormComponentId => List[FormComponentId] = id =>
    List("street2", "street3", "street4", "uk", "postcode", "country").map(id.withSuffix)
  val fields: FormComponentId => NonEmptyList[FormComponentId] = id =>
    NonEmptyList.fromListUnsafe(mandatoryFields(id) ++ optionalFields(id))
}

case class OverseasAddress(
  mandatoryFields: List[OverseasAddress.Configurable.Mandatory],
  optionalFields: List[OverseasAddress.Configurable.Optional],
  countryLookup: Boolean,
  value: Option[Expr],
  countryDisplayed: Boolean,
  selectionCriteria: Option[List[SelectionCriteria]] = None
) extends ComponentType

object OverseasAddress {

  object Configurable {
    sealed trait Mandatory
    object Mandatory {
      case object Line2 extends Mandatory
      case object Postcode extends Mandatory
      implicit val format: OFormat[Mandatory] = derived.oformat()
    }

    sealed trait Optional
    object Optional {
      case object City extends Optional
      implicit val format: OFormat[Optional] = derived.oformat()
    }
  }

  implicit val format: OFormat[OverseasAddress] = derived.oformat()

}

object DisplayWidth extends Enumeration {
  type DisplayWidth = Value
  val XS, S, M, L, XL, XXL, DEFAULT = Value

  implicit val displayWidthReads: Reads[DisplayWidth] = Reads.enumNameReads(DisplayWidth)
  implicit val displayWidthWrites: Writes[DisplayWidth] = Writes.enumNameWrites
}

object KeyDisplayWidth extends Enumeration {
  type KeyDisplayWidth = Value
  val S, M, L = Value

  implicit val keyDisplayWidthReads: Reads[KeyDisplayWidth] = Reads.enumNameReads(KeyDisplayWidth).preprocess {
    case JsString(s) => JsString(s.toUpperCase)
    case o           => o
  }
  implicit val keyDisplayWidthWrites: Writes[KeyDisplayWidth] = Writes.enumNameWrites
}

object LayoutDisplayWidth extends Enumeration {
  type LayoutDisplayWidth = Value
  val M, L, XL = Value

  implicit val displayWidthReads: Reads[LayoutDisplayWidth] =
    Reads.enumNameReads(LayoutDisplayWidth).preprocess {
      case JsString(s) => JsString(s.toUpperCase)
      case o           => o
    }
  implicit val displayWidthWrites: Writes[LayoutDisplayWidth] = Writes.enumNameWrites
}

sealed trait Dynamic extends Product with Serializable

object Dynamic {

  final case class ATLBased(formComponentId: FormComponentId) extends Dynamic
  final case class DataRetrieveBased(indexOfDataRetrieveCtx: IndexOfDataRetrieveCtx) extends Dynamic

  val templateReads: Reads[Dynamic] = Reads.StringReads.flatMap { d =>
    val parsed = ValueParser.validate("${" + d + "}")
    parsed match {
      case Right(TextExpression(FormCtx(fcId))) => Reads.pure(Dynamic.ATLBased(fcId))
      case Right(TextExpression(drc @ DataRetrieveCtx(_, _))) =>
        Reads.pure(Dynamic.DataRetrieveBased(IndexOfDataRetrieveCtx(drc, 0)))
      case _ => Reads.failed("Wrong expression used in dynamic: " + d)
    }
  }

  implicit val dataRetrieveCtx: Format[DataRetrieveCtx] = derived.oformat()
  implicit val indexOfDataRetrieveCtx: Format[IndexOfDataRetrieveCtx] = derived.oformat()
  implicit val format: Format[Dynamic] = OFormatWithTemplateReadFallback(templateReads)

  implicit val leafExprs: LeafExpr[Dynamic] = (path: TemplatePath, t: Dynamic) =>
    t match {
      case Dynamic.ATLBased(formComponentId)          => LeafExpr(path, formComponentId)
      case Dynamic.DataRetrieveBased(dataRetrieveCtx) => LeafExpr(path, dataRetrieveCtx)
    }
}

sealed trait OptionData extends Product with Serializable

object OptionData {

  case class IndexBased(
    label: SmartString,
    hint: Option[SmartString],
    includeIf: Option[IncludeIf],
    dynamic: Option[Dynamic],
    summaryValue: Option[SmartString]
  ) extends OptionData

  case class ValueBased(
    label: SmartString,
    hint: Option[SmartString],
    includeIf: Option[IncludeIf],
    dynamic: Option[Dynamic],
    value: OptionDataValue,
    summaryValue: Option[SmartString],
    keyWord: Option[SmartString]
  ) extends OptionData

  private val templateReads: Reads[OptionData] = {
    val hasValueResult = Reads(json => optionDataContainsValue(json))
    hasValueResult.flatMap { hasValue =>
      if (hasValue) {
        Json.reads[ValueBased].widen[OptionData]
      } else {
        Json.reads[IndexBased].widen[OptionData]
      }
    }
  }

  private def optionDataContainsValue(json: JsValue): JsResult[Boolean] =
    json.validate[String]((JsPath \ "value").read[String]) match {
      case JsSuccess(_, _) => JsSuccess(true)
      case _               => JsSuccess(false)
    }

  implicit val format: OFormat[OptionData] = OFormatWithTemplateReadFallback(templateReads)

  implicit val leafExprs: LeafExpr[OptionData] = (path: TemplatePath, t: OptionData) =>
    t match {
      case OptionData.IndexBased(label, hint, includeIf, dynamic, summaryValue) =>
        LeafExpr(path + "label", label) ++
          LeafExpr(path + "hint", hint) ++
          LeafExpr(path + "includeIf", includeIf) ++
          LeafExpr(path + "dynamic", dynamic) ++
          LeafExpr(path + "summaryValue", summaryValue)
      case OptionData.ValueBased(label, hint, includeIf, dynamic, value, summaryValue, keyWord) =>
        LeafExpr(path + "label", label) ++
          LeafExpr(path + "hint", hint) ++
          LeafExpr(path + "includeIf", includeIf) ++
          LeafExpr(path + "dynamic", dynamic) ++
          LeafExpr(path + "value", value) ++
          LeafExpr(path + "summaryValue", summaryValue) ++
          LeafExpr(path + "keyWord", keyWord)
    }
}

sealed trait NoneChoice extends Product with Serializable {
  def fold[A](f: NoneChoice.IndexBased => A)(g: NoneChoice.ValueBased => A): A = this match {
    case i: NoneChoice.IndexBased => f(i)
    case v: NoneChoice.ValueBased => g(v)
  }
}

object NoneChoice {

  case class IndexBased(index: Int) extends NoneChoice
  case class ValueBased(value: String) extends NoneChoice

  private val templateReads: Reads[NoneChoice] = {

    val indexBasedReads: Reads[NoneChoice] = Reads.IntReads.map(IndexBased.apply).widen[NoneChoice]
    val valueBasedReads: Reads[NoneChoice] = Reads.StringReads.map(ValueBased.apply).widen[NoneChoice]

    valueBasedReads | indexBasedReads
  }

  implicit val format: OFormat[NoneChoice] = OFormatWithTemplateReadFallback(templateReads)
}

sealed trait DividerPosition extends Product with Serializable

object DividerPosition {
  final case class Number(pos: Int) extends DividerPosition
  final case class Value(value: String) extends DividerPosition
  implicit val format: OFormat[DividerPosition] = derived.oformat()
}

case class Choice(
  `type`: ChoiceType,
  options: NonEmptyList[OptionData],
  orientation: Orientation,
  selections: List[Int],
  hints: Option[NonEmptyList[SmartString]],
  optionHelpText: Option[NonEmptyList[SmartString]],
  dividerPosition: Option[DividerPosition],
  dividerText: SmartString,
  noneChoice: Option[NoneChoice],
  noneChoiceError: Option[LocalisedString],
  hideChoicesSelected: Boolean,
  noDuplicates: Boolean
) extends ComponentType

sealed trait ChoiceType
final case object Radio extends ChoiceType
final case object Checkbox extends ChoiceType
final case object YesNo extends ChoiceType
final case object TypeAhead extends ChoiceType

object ChoiceType {
  implicit val format: OFormat[ChoiceType] = derived.oformat()
  implicit val equal: Eq[ChoiceType] = Eq.fromUniversalEquals
}

case class RevealingChoiceElement(
  choice: OptionData,
  revealingFields: List[FormComponent],
  hint: Option[SmartString],
  selected: Boolean
)
object RevealingChoiceElement {
  implicit val format: OFormat[RevealingChoiceElement] = derived.oformat()

  implicit val leafExprs: LeafExpr[RevealingChoiceElement] = (path: TemplatePath, t: RevealingChoiceElement) =>
    LeafExpr(path + "choice", t.choice) ++
      LeafExpr(path + "revealingFields", t.revealingFields) ++
      LeafExpr(path + "hint", t.hint)

}
case class RevealingChoice(options: NonEmptyList[RevealingChoiceElement], multiValue: Boolean) extends ComponentType
object RevealingChoice {
  implicit val format: OFormat[RevealingChoice] = {
    import JsonUtils._
    derived.oformat()
  }
}

case class IdType(value: String) extends AnyVal
case class RegimeType(value: String) extends AnyVal

object IdType {
  implicit val format: OFormat[IdType] = ValueClassFormat.oformat("idType", IdType.apply, _.value)
}
object RegimeType {
  implicit val format: OFormat[RegimeType] = ValueClassFormat.oformat("regimeType", RegimeType.apply, _.value)
}

case class HmrcTaxPeriod(idType: IdType, idNumber: Expr, regimeType: RegimeType) extends ComponentType

object HmrcTaxPeriod {
  implicit val catsEq: Eq[HmrcTaxPeriod] = Eq.fromUniversalEquals
  implicit val format: OFormat[HmrcTaxPeriod] = derived.oformat()
}

sealed trait Orientation
case object Vertical extends Orientation
case object Horizontal extends Orientation
object Orientation {

  implicit val format: OFormat[Orientation] = derived.oformat()
}

sealed trait InfoType
case object StandardInfo extends InfoType

case object LongInfo extends InfoType

case object ImportantInfo extends InfoType

case object BannerInfo extends InfoType

case object NoFormat extends InfoType

case object PdfLink extends InfoType

object InfoType {
  implicit val format: OFormat[InfoType] = derived.oformat()
}

case class Group(
  fields: List[FormComponent],
  repeatsMax: Option[Int] = None,
  repeatsMin: Option[Int] = None,
  repeatLabel: Option[SmartString] = None,
  repeatAddAnotherText: Option[SmartString] = None
) extends ComponentType

case class InformationMessage(infoType: InfoType, infoText: SmartString, summaryValue: Option[SmartString] = None)
    extends ComponentType

case class FileUpload(
  fileSizeLimit: Option[Int],
  allowedFileTypes: Option[AllowedFileTypes]
) extends ComponentType

case class MultiFileUpload(
  fileSizeLimit: Option[Int],
  allowedFileTypes: Option[AllowedFileTypes],
  hint: Option[SmartString],
  uploadAnotherLabel: Option[SmartString],
  continueText: Option[SmartString],
  minFiles: Option[Expr],
  maxFiles: Option[Expr]
) extends ComponentType

case class StartTime(time: LocalTime) extends AnyVal

object StartTime {
  implicit val format: OFormat[StartTime] = derived.oformat()
}

case class EndTime(time: LocalTime) extends AnyVal

object EndTime {
  implicit val format: OFormat[EndTime] = derived.oformat()
}

case class Range(startTime: StartTime, endTime: EndTime)

object Range {
  implicit val format: OFormat[Range] = derived.oformat()

  def stringToLocalTime(formatter: DateTimeFormatter, time: String): LocalTime =
    LocalTime.parse(time, formatter)

  def localTimeToString(formatter: DateTimeFormatter, time: LocalTime): String =
    time.format(formatter)
}

case class IntervalMins(intervalMins: Int) extends AnyVal

object IntervalMins {
  implicit val format: OFormat[IntervalMins] = derived.oformat()
}

case class Time(ranges: List[Range], intervalMins: IntervalMins) extends ComponentType

object Time {
  implicit val format: OFormat[Time] = derived.oformat()
}

sealed trait MiniSummaryRow extends Product with Serializable

object MiniSummaryRow {
  case class ValueRow(
    key: Option[SmartString],
    value: MiniSummaryListValue,
    includeIf: Option[IncludeIf],
    pageId: Option[PageId],
    taskId: Option[TaskId]
  ) extends MiniSummaryRow

  case class SmartStringRow(
    key: Option[SmartString],
    value: SmartString,
    includeIf: Option[IncludeIf],
    pageId: Option[PageId],
    taskId: Option[TaskId]
  ) extends MiniSummaryRow

  case class HeaderRow(
    header: SmartString
  ) extends MiniSummaryRow

  case class ATLRow(
    atlId: FormComponentId,
    includeIf: Option[IncludeIf],
    rows: List[MiniSummaryRow]
  ) extends MiniSummaryRow

  implicit val leafExprs: LeafExpr[MiniSummaryRow] = (path: TemplatePath, r: MiniSummaryRow) =>
    r match {
      case t: ValueRow =>
        LeafExpr(path + "key", t.key) ++ LeafExpr(path + "value", t.value) ++ LeafExpr(path + "includeIf", t.includeIf)
      case s: SmartStringRow =>
        LeafExpr(path + "key", s.key) ++ LeafExpr(path + "value", s.value) ++ LeafExpr(path + "includeIf", s.includeIf)
      case t: HeaderRow => LeafExpr(path + "key", t.header)
      case t: ATLRow =>
        LeafExpr(path + "key", t.atlId) ++ LeafExpr(path + "key", t.includeIf) ++ LeafExpr(path + "key", t.rows)
    }
  implicit val format: Format[MiniSummaryRow] = derived.oformat()
}

case class MiniSummaryList(
  rows: List[MiniSummaryRow],
  displayInSummary: DisplayInSummary,
  keyDisplayWidth: Option[KeyDisplayWidth]
) extends ComponentType

object MiniSummaryList {
  implicit val format: Format[MiniSummaryList] = derived.oformat()
}

case class TableValue(value: SmartString, cssClass: Option[String], colspan: Option[Int], rowspan: Option[Int])

object TableValue {
  implicit val leafExprs: LeafExpr[TableValue] = (path: TemplatePath, r: TableValue) =>
    LeafExpr(path + "value", r.value)
  implicit val format: Format[TableValue] = derived.oformat()
}

case class TableValueRow(
  values: List[TableValue],
  includeIf: Option[IncludeIf],
  dynamic: Option[Dynamic]
)

object TableValueRow {
  implicit val leafExprs: LeafExpr[TableValueRow] = (path: TemplatePath, r: TableValueRow) =>
    LeafExpr(path + "includeIf", r.includeIf) ++ LeafExpr(path + "values", r.values) ++ LeafExpr(
      path + "dynamic",
      r.dynamic
    )
  implicit val format: Format[TableValueRow] = derived.oformat()
}

case class TableHeaderCell(
  label: SmartString,
  classes: Option[String]
)

object TableHeaderCell {
  implicit val leafExprs: LeafExpr[TableHeaderCell] = (path: TemplatePath, r: TableHeaderCell) =>
    LeafExpr(path + "label", r.label)

  private val tableHeaderCellReads: Reads[TableHeaderCell] = Reads(json =>
    new TableHeaderCellMaker(json)
      .optTableHeaderCell()
      .fold(us => JsError(us.toString), as => JsSuccess(as))
  )

  implicit val format: OFormat[TableHeaderCell] = OFormatWithTemplateReadFallback(tableHeaderCellReads)
}

case class TableComp(
  header: List[TableHeaderCell],
  rows: List[TableValueRow],
  summaryValue: SmartString,
  caption: Option[String] = None,
  captionClasses: String = "",
  classes: String = "",
  firstCellIsHeader: Boolean = false
) extends ComponentType

object TableComp {
  implicit val format: Format[TableComp] = derived.oformat()
}

case class Button(
  reference: Expr,
  amountInPence: Expr,
  isStartButton: Boolean,
  classes: Option[String]
) extends ComponentType

object Button {
  implicit val format: Format[Button] = derived.oformat()
}

object ComponentType {

  implicit def readsNonEmptyList[T: Reads]: Reads[NonEmptyList[T]] = Reads[NonEmptyList[T]] { json =>
    Json.fromJson[List[T]](json).flatMap {
      case Nil     => JsError(JsonValidationError(s"Required at least one element. Got: $json"))
      case x :: xs => JsSuccess(NonEmptyList(x, xs))
    }
  }

  implicit def writesNonEmptyList[T: Writes]: Writes[NonEmptyList[T]] = Writes[NonEmptyList[T]] { v =>
    JsArray((v.head :: v.tail).map(Json.toJson(_)))
  }
  implicit val format: OFormat[ComponentType] = derived.oformat()

  implicit val leafExprs: LeafExpr[ComponentType] = (path: TemplatePath, t: ComponentType) =>
    t match {
      case Text(constraint, expr, _, _, prefix, suffix, _) =>
        ExprWithPath(path + "value", expr) ::
          LeafExpr(path + "prefix", prefix) ++
          LeafExpr(path + "suffix", suffix) ++
          LeafExpr(path + "format", constraint)
      case TextArea(constraint, expr, _, _, _, _)     => ExprWithPath(path, expr) :: LeafExpr(path, constraint)
      case Date(_, _, _)                              => Nil
      case CalendarDate                               => Nil
      case PostcodeLookup(_, _, _)                    => Nil
      case TaxPeriodDate                              => Nil
      case Address(_, _, _, Some(expr))               => List(ExprWithPath(path, expr))
      case Address(_, _, _, _)                        => Nil
      case OverseasAddress(_, _, _, Some(expr), _, _) => List(ExprWithPath(path, expr))
      case OverseasAddress(_, _, _, _, _, _)          => Nil
<<<<<<< HEAD
      case Choice(_, options, _, _, hints, optionHelpText, _, _, _, _, _, _) =>
=======
      case Choice(_, options, _, _, hints, optionHelpText, _, dividerText, _, _, _) =>
>>>>>>> 8ec15d49
        LeafExpr(path + "choices", options) ++
          LeafExpr(path + "hints", hints) ++
          LeafExpr(path + "optionHelpText", optionHelpText) ++
          LeafExpr(path + "dividerText", dividerText)
      case RevealingChoice(options, _)   => LeafExpr(path, options)
      case HmrcTaxPeriod(_, idNumber, _) => List(ExprWithPath(path, idNumber))
      case Group(fields, _, _, repeatLabel, addAnotherText) =>
        LeafExpr(path, fields) ++
          LeafExpr(path + "repeatLabel", repeatLabel) ++
          LeafExpr(path + "repeatAddAnotherText", addAnotherText)
      case InformationMessage(_, infoText, summaryValue) =>
        LeafExpr(path + "infoText", infoText) ++ LeafExpr(path + "summaryValue", summaryValue)
      case FileUpload(_, _) => Nil
      case MultiFileUpload(_, _, hint, uploadAnotherLabel, continueText, minFiles, maxFiles) =>
        LeafExpr(path + "hint", hint) ++
          LeafExpr(path + "uploadAnotherLabel", uploadAnotherLabel) ++
          LeafExpr(path + "continueText", continueText) ++
          LeafExpr(path + "minFiles", minFiles) ++
          LeafExpr(path + "maxFiles", maxFiles)
      case Time(_, _)                  => Nil
      case MiniSummaryList(rows, _, _) => LeafExpr(path + "rows", rows)
      case t: TableComp =>
        LeafExpr(path + "header", t.header) ++ LeafExpr(path + "rows", t.rows) ++ LeafExpr(
          path + "summaryValue",
          t.summaryValue
        )
      case Button(reference, amountInPence, _, _) =>
        List(ExprWithPath(path, reference)) ++ List(ExprWithPath(path, amountInPence))
    }

}<|MERGE_RESOLUTION|>--- conflicted
+++ resolved
@@ -607,11 +607,7 @@
       case Address(_, _, _, _)                        => Nil
       case OverseasAddress(_, _, _, Some(expr), _, _) => List(ExprWithPath(path, expr))
       case OverseasAddress(_, _, _, _, _, _)          => Nil
-<<<<<<< HEAD
-      case Choice(_, options, _, _, hints, optionHelpText, _, _, _, _, _, _) =>
-=======
-      case Choice(_, options, _, _, hints, optionHelpText, _, dividerText, _, _, _) =>
->>>>>>> 8ec15d49
+      case Choice(_, options, _, _, hints, optionHelpText, _, dividerText, _, _, _, _) =>
         LeafExpr(path + "choices", options) ++
           LeafExpr(path + "hints", hints) ++
           LeafExpr(path + "optionHelpText", optionHelpText) ++
