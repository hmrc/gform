--- conflicted
+++ resolved
@@ -498,15 +498,12 @@
   implicit val format: Format[MiniSummaryRow] = derived.oformat()
 }
 
-<<<<<<< HEAD
 case class MiniSummaryList(
   rows: List[MiniSummaryRow],
+  displayInSummary: DisplayInSummary,
   keyDisplayWidth: Option[KeyDisplayWidth]
 ) extends ComponentType
 
-=======
-case class MiniSummaryList(rows: List[MiniSummaryRow], displayInSummary: DisplayInSummary) extends ComponentType
->>>>>>> 0a2ec425
 object MiniSummaryList {
   implicit val format: Format[MiniSummaryList] = derived.oformat()
 }
@@ -623,7 +620,7 @@
       case InformationMessage(_, infoText) => LeafExpr(path + "infoText", infoText)
       case FileUpload(_, _)                => Nil
       case Time(_, _)                      => Nil
-      case MiniSummaryList(rows, _)        => LeafExpr(path + "rows", rows)
+      case MiniSummaryList(rows, _, _)     => LeafExpr(path + "rows", rows)
       case t: TableComp =>
         LeafExpr(path + "header", t.header) ++ LeafExpr(path + "rows", t.rows) ++ LeafExpr(
           path + "summaryValue",
