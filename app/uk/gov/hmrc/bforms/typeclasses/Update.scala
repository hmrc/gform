--- conflicted
+++ resolved
@@ -19,11 +19,8 @@
 import play.api.libs.json._
 import uk.gov.hmrc.bforms.core.Opt
 import uk.gov.hmrc.bforms.model._
-<<<<<<< HEAD
-import uk.gov.hmrc.bforms.repositories.{ FormTemplateRepository, SaveAndRetrieveRepository, SchemaRepository }
-=======
+
 import uk.gov.hmrc.bforms.repositories.{ FormRepository, FormTemplateRepository, SaveAndRetrieveRepository, SchemaRepository }
->>>>>>> 18d27a2d
 
 import scala.concurrent.{ ExecutionContext, Future }
 
@@ -45,24 +42,16 @@
     }
   }
 
-<<<<<<< HEAD
-  implicit def saveForm(implicit repo: SaveAndRetrieveRepository) = new Update[SaveAndRetrieve] {
-    def apply(selector: JsObject, form: SaveAndRetrieve)(implicit ex: ExecutionContext): Future[Opt[DbOperationResult]] = {
-=======
   implicit def saveForm(implicit repo: SaveAndRetrieveRepository, ex: ExecutionContext) = new Update[SaveAndRetrieve] {
     def apply(selector: JsObject, form: SaveAndRetrieve): Future[Opt[DbOperationResult]] = {
->>>>>>> 18d27a2d
+
       repo.save(selector, form)
     }
   }
 
-<<<<<<< HEAD
-  implicit def schema(implicit repo: SchemaRepository) = new Update[Schema] {
-    def apply(selector: JsObject, template: Schema)(implicit ex: ExecutionContext): Future[Opt[DbOperationResult]] = {
-=======
   implicit def schema(implicit repo: SchemaRepository, ex: ExecutionContext) = new Update[Schema] {
     def apply(selector: JsObject, template: Schema): Future[Opt[DbOperationResult]] = {
->>>>>>> 18d27a2d
+
       repo.update(selector, template)
     }
   }
