/*
 * Copyright 2017 HM Revenue & Customs
 *
 * Licensed under the Apache License, Version 2.0 (the "License");
 * you may not use this file except in compliance with the License.
 * You may obtain a copy of the License at
 *
 *     http://www.apache.org/licenses/LICENSE-2.0
 *
 * Unless required by applicable law or agreed to in writing, software
 * distributed under the License is distributed on an "AS IS" BASIS,
 * WITHOUT WARRANTIES OR CONDITIONS OF ANY KIND, either express or implied.
 * See the License for the specific language governing permissions and
 * limitations under the License.
 */

package uk.gov.hmrc.bforms.controllers

import cats.implicits._
import play.api.mvc._
import uk.gov.hmrc.bforms.model.SaveAndRetrieve
import uk.gov.hmrc.bforms.repositories.{ SaveAndRetrieveRepository, TestRepository }
import uk.gov.hmrc.bforms.services.{ FileUploadService, RetrieveService }
import uk.gov.hmrc.bforms.typeclasses.{ FindOne, FusFeUrl, FusUrl, ServiceUrl }
import uk.gov.hmrc.play.http.logging.MdcLoggingExecutionContext._
import uk.gov.hmrc.play.microservice.controller.BaseController

import scala.concurrent.Future

class MicroserviceHelloWorld(
    testRepository: TestRepository,
    fileUploadeService: FileUploadService
)(
    implicit
    fusUrl: ServiceUrl[FusUrl],
    fusFeUrl: ServiceUrl[FusFeUrl],
    repository: SaveAndRetrieveRepository
) extends BaseController {

  def hackSubmit(registrationNumber: String) = Action.async { implicit request =>
    RetrieveService.retrieve(registrationNumber).flatMap {
<<<<<<< HEAD
      case Some(x) => fileUploadeService.createEnvelop(x.value.toString()).fold(
=======
      case Some(x) => fileUploadeService.createEnvelop(x.toString).fold(
>>>>>>> 18d27a2d
        error => error.toResult,
        response => Ok(response)
      )
      case None => Future.successful(Ok(s"No form with registration number $registrationNumber found."))
    }
  }
}<|MERGE_RESOLUTION|>--- conflicted
+++ resolved
@@ -39,11 +39,8 @@
 
   def hackSubmit(registrationNumber: String) = Action.async { implicit request =>
     RetrieveService.retrieve(registrationNumber).flatMap {
-<<<<<<< HEAD
       case Some(x) => fileUploadeService.createEnvelop(x.value.toString()).fold(
-=======
-      case Some(x) => fileUploadeService.createEnvelop(x.toString).fold(
->>>>>>> 18d27a2d
+
         error => error.toResult,
         response => Ok(response)
       )
