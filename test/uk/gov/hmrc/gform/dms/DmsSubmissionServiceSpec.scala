--- conflicted
+++ resolved
@@ -64,15 +64,10 @@
     val pdfContent = "totally a pdf".getBytes
     val expectedEnvId = EnvelopeId(UUID.randomUUID().toString)
     val expectedPdfAndXmlSummaries = PdfAndXmlSummaries(PdfSummary(numberOfPages.longValue, pdfContent))
-    val fileAttachment =
-<<<<<<< HEAD
-      FileAttachment(
-        FileSystems.getDefault().getPath("some-dir", "some-file"),
-        "file-content".getBytes(),
-        Some("application/json"))
-=======
-      FileAttachment(java.nio.file.Path.of("some-file-name"), "file-content".getBytes(), Some("application/json"))
->>>>>>> 075a68dc
+    val fileAttachment = FileAttachment(
+      FileSystems.getDefault().getPath("some-dir", "some-file"),
+      "file-content".getBytes(),
+      Some("application/json"))
     val fileAttachments = List(fileAttachment)
 
     val expectedDmsSubmission = DmsSubmissionService.createHmrcDms(validSubmission.metadata)
