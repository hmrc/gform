--- conflicted
+++ resolved
@@ -25,13 +25,8 @@
 import uk.gov.hmrc.gform.core.parsers.ValueParser
 import uk.gov.hmrc.gform.core.{ Invalid, Opt, Valid, ValidationResult }
 import uk.gov.hmrc.gform.sharedmodel.formtemplate.InternalLink.PageLink
-<<<<<<< HEAD
 import uk.gov.hmrc.gform.sharedmodel.formtemplate.{ AnyDate, Choice, ChoicesAvailable, ChoicesSelected, Constant, DataRetrieveCtx, Date, DateCtx, DateFormCtxVar, Dynamic, Equals, ExprWithPath, FormComponent, FormComponentId, FormComponentValidator, FormCtx, HideZeroDecimals, Horizontal, IfElse, IncludeIf, IndexOfDataRetrieveCtx, InformationMessage, Instruction, IsTrue, LeafExpr, LinkCtx, LookupColumn, Not, Offset, OptionData, OptionDataValue, Page, PageId, PostcodeLookup, Radio, Section, StandardInfo, SummariseGroupAsGrid, TemplatePath, ValidIf, Vertical }
-import uk.gov.hmrc.gform.sharedmodel.{ DataRetrieve, DataRetrieveId, LangADT, LocalisedString, SmartString }
-=======
-import uk.gov.hmrc.gform.sharedmodel.formtemplate.{ AnyDate, Choice, Constant, Date, DateCtx, DateFormCtxVar, ExprWithPath, FormComponent, FormComponentId, FormComponentValidator, FormCtx, HideZeroDecimals, Horizontal, IfElse, InformationMessage, Instruction, IsTrue, LeafExpr, LinkCtx, LookupColumn, Offset, OptionData, OptionDataValue, Page, PageId, PostcodeLookup, Radio, Section, StandardInfo, SummariseGroupAsGrid, TemplatePath, ValidIf, Vertical }
 import uk.gov.hmrc.gform.sharedmodel._
->>>>>>> 67382ae3
 
 class FormTemplateValidatorSpec
     extends AnyWordSpecLike with Matchers with FormTemplateSupport with TableDrivenPropertyChecks {
@@ -1115,7 +1110,6 @@
     }
   }
 
-<<<<<<< HEAD
   "validateAddToListRepeatConfig" should {
     "validate that repeatsUntil and repeatsWhile are not based on a choice component with dyanamic options from a data retrieve" in {
       val table = Table(
@@ -1196,7 +1190,6 @@
     }
   }
 
-=======
   "validateDataRetrieveForwardReferences" should {
     "validate that dataRetrieves do not forward reference other form components or dataRetrieves" in {
       val dr: Option[DataRetrieve] = mkHmrcTaxRatesDataRetrieve("forwardDataRetrieve")
@@ -1288,7 +1281,7 @@
     dr.fold(e => JsError(e.error), r => JsSuccess(r)).asOpt
   }
 
->>>>>>> 67382ae3
+
   private def getChoiceComponentWithStringBasedValues(stringValue: String): FormComponent =
     FormComponent(
       FormComponentId("dutyType"),
