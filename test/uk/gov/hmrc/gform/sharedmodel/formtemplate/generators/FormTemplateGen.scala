--- conflicted
+++ resolved
@@ -26,7 +26,6 @@
   def formCategoryGen: Gen[FormCategory] = Gen.oneOf(HMRCReturnForm, HMRCClaimForm, Default)
   def draftRetrievalMethodGen: Gen[DraftRetrievalMethod] = Gen.oneOf(OnePerUser, FormAccessCodeForAgents)
   def emailTemplateIdGen: Gen[String] = PrimitiveGen.nonEmptyAlphaNumStrGen
-<<<<<<< HEAD
 
   def emailParameterGen: Gen[EmailParameter] =
     for {
@@ -36,8 +35,6 @@
     } yield EmailParameter(emailTemplateVariable, value)
 
   def emailParameterListGen: Gen[List[EmailParameter]] = PrimitiveGen.zeroOrMoreGen(emailParameterGen)
-=======
->>>>>>> 721f8bdd
 
   def formTemplateGen: Gen[FormTemplate] =
     for {
@@ -51,10 +48,7 @@
       destinations           <- DestinationsGen.destinationsGen
       authConfig             <- AuthConfigGen.authConfigGen
       emailTemplateId        <- emailTemplateIdGen
-<<<<<<< HEAD
       emailParameters        <- emailParameterListGen
-=======
->>>>>>> 721f8bdd
       submitSuccessUrl       <- PrimitiveGen.urlGen
       submitErrorUrl         <- PrimitiveGen.urlGen
       sections               <- PrimitiveGen.zeroOrMoreGen(SectionGen.sectionGen)
