/*
 * Copyright 2017 HM Revenue & Customs
 *
 * Licensed under the Apache License, Version 2.0 (the "License");
 * you may not use this file except in compliance with the License.
 * You may obtain a copy of the License at
 *
 *     http://www.apache.org/licenses/LICENSE-2.0
 *
 * Unless required by applicable law or agreed to in writing, software
 * distributed under the License is distributed on an "AS IS" BASIS,
 * WITHOUT WARRANTIES OR CONDITIONS OF ANY KIND, either express or implied.
 * See the License for the specific language governing permissions and
 * limitations under the License.
 */

package uk.gov.hmrc.gform.models

import org.scalatest._
import uk.gov.hmrc.gform.exceptions.InvalidState
import uk.gov.hmrc.gform.services.SubmissionService

class SubmissionServiceSpec extends FlatSpec with Matchers with EitherValues {

<<<<<<< HEAD
  val section0 = Section("Section for Start Date", None, None, None, None, None, None, List(
    FieldValue(FieldId("startDate"), Date(AnyDate, Offset(0), None), "Your Start Date", None, None, true, true, true)
  ))

  val section1 = Section("About you", None, None, None, None, None, None, List(FieldValue(FieldId("firstName"), Text(AnyText, Constant(""), total = false), "First Name", None, None, true, true, true)))

  val section2 = Section("Business details", None, None, None, None, None, None, List(FieldValue(FieldId("nameOfBusiness"), Text(AnyText, Constant(""), total = false), "Name of business", None, None, true, true, true)))
=======
  val section0 = Section("Section for Start Date", None, None, None, List(
    FieldValue(FieldId("startDate"), Date(AnyDate, Offset(0), None), "Your Start Date", None, None, true, true, true, None)
  ))

  val section1 = Section("About you", None, None, None, List(FieldValue(FieldId("firstName"), Text(AnyText, Constant(""), total = false), "First Name", None, None, true, true, true, None)))

  val section2 = Section("Business details", None, None, None, List(FieldValue(FieldId("nameOfBusiness"), Text(AnyText, Constant(""), total = false), "Name of business", None, None, true, true, true, None)))
>>>>>>> b9eae575

  val formTemplate = FormTemplate(
    schemaId = None,
    formTypeId = FormTypeId(""),
    formName = "IPT100",
    version = Version("1.2.3"),
    description = "abc",
    characterSet = "UTF-8",
    dmsSubmission = DmsSubmission("nino", "some-classification-type", "some-business-area"),
    AuthConfig(AuthModule("TEST"), None, RegimeId("TEST")),
    submitSuccessUrl = "success-url",
    submitErrorUrl = "error-url",
    sections = List(section0, section1, section2)
  )

  val data = Map(
    FieldId("startDate-year") -> FormField(FieldId("startDate-year"), "2010"),
    FieldId("startDate-day") -> FormField(FieldId("startDate-day"), "10"),
    FieldId("startDate-month") -> FormField(FieldId("startDate-month"), "10"),
    FieldId("firstName") -> FormField(FieldId("firstName"), "Pete"),
    FieldId("nameOfBusiness") -> FormField(FieldId("nameOfBusiness"), "Business Name")
  )

  val formData = Form(FormId("anId"), FormData(UserId("TESTID"), FormTypeId("ftid"), Version("version"), "charset", data.values.toSeq), EnvelopeId(""))

  "getSectionFormFields" should "return a Right if formData is present for all fields" in {

    SubmissionService.getSectionFormFields(formData, formTemplate) should be('right)

  }

  it should "return a Left if formData is missing" in {

    val formDataWithoutRequiredField = Form(FormId("anId"), FormData(UserId("TESTID"), FormTypeId("ftid"), Version("version"), "charset", (data - FieldId("startDate-month")).values.toSeq), EnvelopeId(""))

    val sectionFormFieldsOpt = SubmissionService.getSectionFormFields(formDataWithoutRequiredField, formTemplate)

    sectionFormFieldsOpt should be('left)
    sectionFormFieldsOpt.left.get shouldBe (InvalidState("No formField for field.id: startDate found"))

  }

  it should "not complain if formData is present for fields on included Sections" in {

    val excludedSection = section0.copy(includeIf = Some(IncludeIf(IsFalse)))

    val formDataWithoutFieldsOnExludedSection = Form(FormId("anId"), FormData(UserId("TESTID"), FormTypeId("ftid"), Version("version"), "charset", (data - FieldId("startDate-month")).values.toSeq), EnvelopeId(""))
    val ftWithExcludedSection0 = formTemplate.copy(sections = List(excludedSection, section1, section2))

    SubmissionService.getSectionFormFields(formDataWithoutFieldsOnExludedSection, ftWithExcludedSection0) should be('right)
  }

  it should "return only the formData on included Sections" in {

    val dataForAllFormFields = Form(FormId("anId"), FormData(UserId("TESTID"), FormTypeId("ftid"), Version("version"), "charset", data.values.toSeq), EnvelopeId(""))

    val includedSection = section0.copy(includeIf = Some(IncludeIf(IsTrue)))
    val ftWithIncludedSection0 = formTemplate.copy(sections = List(includedSection, section1, section2))

    val sectionFormFields1 = SubmissionService.getSectionFormFields(dataForAllFormFields, ftWithIncludedSection0).right.get
    sectionFormFields1.size shouldBe formTemplate.sections.size
    sectionFormFields1.map(_.title) should contain("Section for Start Date")

    val excludedSection = section0.copy(includeIf = Some(IncludeIf(IsFalse)))
    val ftWithExcludedSection0 = formTemplate.copy(sections = List(excludedSection, section1, section2))

    val sectionFormFields: List[SectionFormField] = SubmissionService.getSectionFormFields(dataForAllFormFields, ftWithExcludedSection0).right.get
    sectionFormFields.size shouldBe formTemplate.sections.size - 1
    sectionFormFields.map(_.title) should not contain ("Section for Start Date")

  }
}<|MERGE_RESOLUTION|>--- conflicted
+++ resolved
@@ -22,23 +22,13 @@
 
 class SubmissionServiceSpec extends FlatSpec with Matchers with EitherValues {
 
-<<<<<<< HEAD
   val section0 = Section("Section for Start Date", None, None, None, None, None, None, List(
-    FieldValue(FieldId("startDate"), Date(AnyDate, Offset(0), None), "Your Start Date", None, None, true, true, true)
-  ))
-
-  val section1 = Section("About you", None, None, None, None, None, None, List(FieldValue(FieldId("firstName"), Text(AnyText, Constant(""), total = false), "First Name", None, None, true, true, true)))
-
-  val section2 = Section("Business details", None, None, None, None, None, None, List(FieldValue(FieldId("nameOfBusiness"), Text(AnyText, Constant(""), total = false), "Name of business", None, None, true, true, true)))
-=======
-  val section0 = Section("Section for Start Date", None, None, None, List(
     FieldValue(FieldId("startDate"), Date(AnyDate, Offset(0), None), "Your Start Date", None, None, true, true, true, None)
   ))
 
-  val section1 = Section("About you", None, None, None, List(FieldValue(FieldId("firstName"), Text(AnyText, Constant(""), total = false), "First Name", None, None, true, true, true, None)))
+  val section1 = Section("About you", None, None, None, None, None, None, List(FieldValue(FieldId("firstName"), Text(AnyText, Constant(""), total = false), "First Name", None, None, true, true, true, None)))
 
-  val section2 = Section("Business details", None, None, None, List(FieldValue(FieldId("nameOfBusiness"), Text(AnyText, Constant(""), total = false), "Name of business", None, None, true, true, true, None)))
->>>>>>> b9eae575
+  val section2 = Section("Business details", None, None, None, None, None, None, List(FieldValue(FieldId("nameOfBusiness"), Text(AnyText, Constant(""), total = false), "Name of business", None, None, true, true, true, None)))
 
   val formTemplate = FormTemplate(
     schemaId = None,
