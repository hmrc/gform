--- conflicted
+++ resolved
@@ -21,20 +21,20 @@
 import org.scalamock.scalatest.MockFactory
 import org.scalatest._
 import org.scalatest.concurrent.ScalaFutures
-import org.scalatest.time.{Millis, Span}
+import org.scalatest.time.{ Millis, Span }
 import play.api.libs.json.Json
 
 import scala.util.Random
-import uk.gov.hmrc.bforms.typeclasses.{Now, Post, Rnd}
-import uk.gov.hmrc.bforms.{FindOneCheck, InsertCheck, PostCheck, TypeclassFixtures}
+import uk.gov.hmrc.bforms.typeclasses.{ Now, Post, Rnd }
+import uk.gov.hmrc.bforms.{ FindOneCheck, InsertCheck, PostCheck, TypeclassFixtures }
 import uk.gov.hmrc.bforms.models._
-import uk.gov.hmrc.bforms.typeclasses.{FindOne, Insert}
+import uk.gov.hmrc.bforms.typeclasses.{ FindOne, Insert }
 import uk.gov.hmrc.play.http.HttpResponse
 
 import scala.concurrent.ExecutionContext.Implicits.global
 import play.api.http.HeaderNames.LOCATION
 import uk.gov.hmrc.bforms.core.ComponentType
-import uk.gov.hmrc.bforms.core.{Text => ComponentText}
+import uk.gov.hmrc.bforms.core.{ Text => ComponentText }
 
 class SubmissionServiceSpec extends FlatSpec with Matchers with TypeclassFixtures with ScalaFutures with EitherValues with Inside with MockFactory {
 
@@ -47,13 +47,8 @@
   val yourDetailsSection = Section(
     "Your details",
     List(
-<<<<<<< HEAD
       FieldValue("firstName", Some(ComponentText), "Your first name", None, None, None, None, Some("true")),
       FieldValue("lastName", Some(ComponentText), "Your last name", None, None, None, None, Some("true"))
-=======
-      FieldValue("firstName", None, "Your first name", None, None, None, None, Some("true")),
-      FieldValue("lastName", None, "Your last name", None, None, None, None, Some("true"))
->>>>>>> 58360c2b
     )
   )
 
@@ -81,11 +76,11 @@
 
     implicit val postCreateEnvelope = PostTC
       .response[CreateEnvelope, HttpResponse](
-      HttpResponse(
-        responseStatus = 200,
-        responseHeaders = Map(LOCATION -> List("envelopes/123"))
+        HttpResponse(
+          responseStatus = 200,
+          responseHeaders = Map(LOCATION -> List("envelopes/123"))
+        )
       )
-    )
       .callCheck(postCheck)
       .noChecks
 
