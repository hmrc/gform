/*
 * Copyright 2017 HM Revenue & Customs
 *
 * Licensed under the Apache License, Version 2.0 (the "License");
 * you may not use this file except in compliance with the License.
 * You may obtain a copy of the License at
 *
 *     http://www.apache.org/licenses/LICENSE-2.0
 *
 * Unless required by applicable law or agreed to in writing, software
 * distributed under the License is distributed on an "AS IS" BASIS,
 * WITHOUT WARRANTIES OR CONDITIONS OF ANY KIND, either express or implied.
 * See the License for the specific language governing permissions and
 * limitations under the License.
 */

package uk.gov.hmrc.bforms.core

import cats.syntax.either._
import org.scalatest.{ EitherValues, FlatSpec, Matchers }
import play.api.libs.json._
import uk.gov.hmrc.bforms.exceptions.InvalidState
import uk.gov.hmrc.bforms.models.{ FieldValue, FormField, Schema, Section }
import uk.gov.hmrc.bforms.core.{Text => ComponentText}


class FormValidatorSpec extends FlatSpec with Matchers with EitherValues {

  "TemplateValidator.conform" should "validate form agains form schema" in {

    val formSchema =
      """|{
         |  "$schema": "http://json-schema.org/draft-04/schema#",
         |  "type": "object",
         |  "properties": {
         |    "formTypeId": {
         |      "type": "string"
         |    },
         |    "version": {
         |      "type": "string"
         |    },
         |    "characterSet": {
         |      "type": "string"
         |    },
         |    "fields": {
         |      "type": "array",
         |      "items": {
         |        "type": "object",
         |        "properties": {
         |          "id": {
         |            "type": "string"
         |          },
         |          "value": {
         |            "type": "string"
         |          }
         |        },
         |        "required": [
         |          "id",
         |          "value"
         |        ]
         |      }
         |    }
         |  },
         |  "required": [
         |    "formTypeId",
         |    "version",
         |    "characterSet",
         |    "fields"
         |  ]
         |}""".stripMargin

    val formReq =
      """|{
         |  "formTypeId": "IPT100",
         |  "version": "0.1.0",
         |  "characterSet": "UTF-8",
         |  "fields": [
         |    {
         |      "id": "iptRegNum",
         |      "value": "12AB3456780"
         |    }, {
         |      "id": "firstName",
         |      "value": "John"
         |    }, {
         |      "id": "lastName",
         |      "value": "Doe"
         |    }, {
         |      "id": "telephoneNumber",
         |      "value": "+44 (01273) 123456"
         |    }, {
         |      "id": "nameOfBusiness",
         |      "value": "Acme Widgets Ltd."
         |    }, {
         |      "id": "accountingPeriodStartDate",
         |      "value": "2015-08-01"
         |    }, {
         |      "id": "accountingPeriodEndDate",
         |      "value": "2015-12-01"
         |    }, {
         |      "id": "standardRateIPTDueForThisPeriod",
         |      "value": "1329345.49"
         |    }, {
         |      "id": "higherRateIPTDueForThisPeriod",
         |      "value": "58373265.23"
         |    }
         |  ]
         |}""".stripMargin

    val schemaRes = SchemaValidator.conform(Json.parse(formSchema).as[Schema])

    val finalRes =
      for {
        schema <- schemaRes
        res <- schema.conform(Json.parse(formReq)).toEither
      } yield res

    finalRes.right.value should be(())
  }

  def getMandatoryFieldValue(id: String) = FieldValue(
    id = id,
<<<<<<< HEAD
    `type` = Some(ComponentText),
=======
    `type` = None,
>>>>>>> 58360c2b
    label = "",
    value = None,
    format = None,
    helpText = None,
    readOnly = None,
    mandatory = Some("true")
  )

  def getAddressFieldValue(id: String) = FieldValue(
    id = id,
    `type` = Some("address"),
    label = "",
    value = None,
    format = None,
    helpText = None,
    readOnly = None,
    mandatory = None
  )

  "FormValidator.conform" should "parse all fields from from to list of FormField objects" in {

    val formReq =
      """|{
         |  "formTypeId": "IPT100",
         |  "version": "0.1.0",
         |  "characterSet": "UTF-8",
         |  "fields": [
         |    {
         |      "id": "iptRegNum",
         |      "value": "12AB3456780"
         |    }, {
         |      "id": "firstName",
         |      "value": "John"
         |    }, {
         |      "id": "lastName",
         |      "value": "Doe"
         |    }, {
         |      "id": "telephoneNumber",
         |      "value": "+44 (01273) 123456"
         |    }, {
         |      "id": "nameOfBusiness",
         |      "value": "Acme Widgets Ltd."
         |    }, {
         |      "id": "accountingPeriodStartDate",
         |      "value": "2015-08-01"
         |    }, {
         |      "id": "accountingPeriodEndDate",
         |      "value": "2015-12-01"
         |    }, {
         |      "id": "standardRateIPTDueForThisPeriod",
         |      "value": "1329345.49"
         |    }, {
         |      "id": "higherRateIPTDueForThisPeriod",
         |      "value": "58373265.23"
         |    }
         |  ]
         |}""".stripMargin

    val res = FormValidator.conform(Json.parse(formReq))

    res.right.value should be(
      List(
        FormField("iptRegNum", "12AB3456780"),
        FormField("firstName", "John"),
        FormField("lastName", "Doe"),
        FormField("telephoneNumber", "+44 (01273) 123456"),
        FormField("nameOfBusiness", "Acme Widgets Ltd."),
        FormField("accountingPeriodStartDate", "2015-08-01"),
        FormField("accountingPeriodEndDate", "2015-12-01"),
        FormField("standardRateIPTDueForThisPeriod", "1329345.49"),
        FormField("higherRateIPTDueForThisPeriod", "58373265.23")
      )
    )
  }

  "Validation of form fields" should "succeed" in {

    val formFields =
      List(
        FormField("iptRegNum", "12AB3456780"),
        FormField("firstName", "John"),
        FormField("lastName", "Doe"),
        FormField("telephoneNumber", "+44 (01273) 123456"),
        FormField("nameOfBusiness", "Acme Widgets Ltd.")
      )

    val section = Section(
      title = "",
      fields = List("iptRegNum", "firstName", "lastName", "telephoneNumber", "nameOfBusiness").map(getMandatoryFieldValue)
    )

    val res = FormValidator.validate(formFields, section)

    res.right.value should be(())

  }

  it should "succeed with address component" in {

    val formFields =
      List(
        FormField("iptRegNum", "12AB3456780"),
        FormField("firstName", "John"),
        FormField("lastName", "Doe"),
        FormField("telephoneNumber", "+44 (01273) 123456"),
        FormField("nameOfBusiness", "Acme Widgets Ltd."),
        FormField("homeAddress.street1", "1"),
        FormField("homeAddress.street2", "2"),
        FormField("homeAddress.street3", "3"),
        FormField("homeAddress.town", "4"),
        FormField("homeAddress.county", "5"),
        FormField("homeAddress.postcode", "6")
      )

    val section = Section(
      title = "",
      fields = getAddressFieldValue("homeAddress") :: List("iptRegNum", "firstName", "lastName", "telephoneNumber", "nameOfBusiness").map(getMandatoryFieldValue)
    )

    val res = FormValidator.validate(formFields, section)

    println("res " + res)

    res.right.value should be(())

  }

  it should "fail if form contains field not defined in template fields" in {

    val formFields =
      List(
        FormField("iptRegNum", "12AB3456780")
      )

    val section = Section(
      title = "",
      fields = List.empty[FieldValue]
    )

    val res = FormValidator.validate(formFields, section)

    res.left.value should be(InvalidState("Field iptRegNum is not part of the template"))

  }

  it should "fail if form don't contains field which is mandatory" in {

    val formFields = List.empty[FormField]

    val section = Section(
      title = "",
      fields = List("iptRegNum").map(getMandatoryFieldValue)
    )

    val res = FormValidator.validate(formFields, section)

    res.left.value should be(InvalidState("Required fields iptRegNum are missing in form submission."))

  }
}<|MERGE_RESOLUTION|>--- conflicted
+++ resolved
@@ -21,8 +21,7 @@
 import play.api.libs.json._
 import uk.gov.hmrc.bforms.exceptions.InvalidState
 import uk.gov.hmrc.bforms.models.{ FieldValue, FormField, Schema, Section }
-import uk.gov.hmrc.bforms.core.{Text => ComponentText}
-
+import uk.gov.hmrc.bforms.core.{ Text => ComponentText }
 
 class FormValidatorSpec extends FlatSpec with Matchers with EitherValues {
 
@@ -119,11 +118,7 @@
 
   def getMandatoryFieldValue(id: String) = FieldValue(
     id = id,
-<<<<<<< HEAD
     `type` = Some(ComponentText),
-=======
-    `type` = None,
->>>>>>> 58360c2b
     label = "",
     value = None,
     format = None,
@@ -134,7 +129,7 @@
 
   def getAddressFieldValue(id: String) = FieldValue(
     id = id,
-    `type` = Some("address"),
+    `type` = Some(Address),
     label = "",
     value = None,
     format = None,
@@ -143,7 +138,7 @@
     mandatory = None
   )
 
-  "FormValidator.conform" should "parse all fields from from to list of FormField objects" in {
+  "FormValidator.conform" should "parse all fields from form to list of FormField objects" in {
 
     val formReq =
       """|{
